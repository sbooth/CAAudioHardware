//
// Copyright © 2020-2024 Stephen F. Booth <me@sbooth.org>
// Part of https://github.com/sbooth/CAAudioHardware
// MIT license
//

import Foundation
import CoreAudio
import os.log

/// A HAL audio selector control object
/// - remark: This class correponds to objects with base class `kAudioSelectorControlClassID`
public class SelectorControl: AudioControl {
	// A textual representation of this instance, suitable for debugging.
	public override var debugDescription: String {
		do {
			return "<\(type(of: self)): 0x\(objectID.hexString), (\(try scope), \(try element)), [\(try currentItem.map({ "'\($0.fourCC)'" }).joined(separator: ", "))]>"
		} catch {
			return super.debugDescription
		}
	}
}

extension SelectorControl {
	/// Returns the selected items
	/// - remark: This corresponds to the property `kAudioSelectorControlPropertyCurrentItem`
	public var currentItem: [UInt32] {
		get throws {
			try getProperty(PropertyAddress(kAudioSelectorControlPropertyCurrentItem))
		}
	}
	/// Sets the selected items
	/// - remark: This corresponds to the property `kAudioSelectorControlPropertyCurrentItem`
	public func setCurrentItem(_ value: [UInt32]) throws {
		try setProperty(PropertyAddress((kAudioSelectorControlPropertyCurrentItem)), to: value)
	}

	/// Returns the available items
	/// - remark: This corresponds to the property `kAudioSelectorControlPropertyAvailableItems`
	public var availableItems: [UInt32] {
		get throws {
			try getProperty(PropertyAddress(kAudioSelectorControlPropertyAvailableItems))
		}
	}

	/// Returns the name of `itemID`
	/// - remark: This corresponds to the property `kAudioSelectorControlPropertyItemName`
	public func nameOfItem(_ itemID: UInt32) throws -> String {
		var qualifier = itemID
		return try getProperty(PropertyAddress(kAudioSelectorControlPropertyItemName), type: CFString.self, qualifier: PropertyQualifier(&qualifier)) as String
	}

	/// Returns the kind of `itemID`
	/// - remark: This corresponds to the property `kAudioSelectorControlPropertyItemKind`
	public func kindOfItem(_ itemID: UInt32) throws -> UInt32 {
		var qualifier = itemID
		return try getProperty(PropertyAddress(kAudioSelectorControlPropertyItemKind), qualifier: PropertyQualifier(&qualifier))
	}
}

extension SelectorControl {
<<<<<<< HEAD
	/// An item in a selector control
	public struct Item {
		/// The owning selector control
		public let control: SelectorControl
		/// The item ID
		public let id: UInt32

		/// Returns the item name
		public func name() throws -> String {
			return try control.nameOfItem(id)
		}

		/// Returns the item kind
		public func kind() throws -> UInt32 {
			return try control.kindOfItem(id)
		}
	}
}

extension SelectorControl.Item: CustomDebugStringConvertible {
	// A textual representation of this instance, suitable for debugging.
	public var debugDescription: String {
		if let name = try? name() {
			return "<\(type(of: self)): '\(id.fourCC)' \"\(name)\" on SelectorControl 0x\(String(control.objectID, radix: 16, uppercase: false))>"
		} else {
			return "<\(type(of: self)): '\(id.fourCC)' on SelectorControl 0x\(String(control.objectID, radix: 16, uppercase: false)))>"
		}
=======
	/// Returns `true` if `self` has `selector`
	/// - parameter selector: The selector of the desired property
	public func hasSelector(_ selector: AudioObjectSelector<SelectorControl>) -> Bool {
		return hasProperty(PropertyAddress(PropertySelector(selector.rawValue)))
	}

	/// Returns `true` if `selector` is settable
	/// - parameter selector: The selector of the desired property
	/// - throws: An error if `self` does not have the requested property
	public func isSelectorSettable(_ selector: AudioObjectSelector<SelectorControl>) throws -> Bool {
		return try isPropertySettable(PropertyAddress(PropertySelector(selector.rawValue)))
	}

	/// Registers `block` to be performed when `selector` changes
	/// - parameter selector: The selector of the desired property
	/// - parameter queue: An optional dispatch queue on which `block` will be invoked.
	/// - parameter block: A closure to invoke when the property changes or `nil` to remove the previous value
	/// - throws: An error if the property listener could not be registered
	public func whenSelectorChanges(_ selector: AudioObjectSelector<SelectorControl>, on queue: DispatchQueue? = nil, perform block: PropertyChangeNotificationBlock?) throws {
		try whenPropertyChanges(PropertyAddress(PropertySelector(selector.rawValue)), on: queue, perform: block)
>>>>>>> 2cbb0cfe
	}
}

extension AudioObjectSelector where T == SelectorControl {
	/// The property selector `kAudioSelectorControlPropertyCurrentItem`
	public static let currentItem = AudioObjectSelector(kAudioSelectorControlPropertyCurrentItem)
	/// The property selector `kAudioSelectorControlPropertyAvailableItems`
	public static let availableItems = AudioObjectSelector(kAudioSelectorControlPropertyAvailableItems)
	/// The property selector `kAudioSelectorControlPropertyItemName`
	public static let itemName = AudioObjectSelector(kAudioSelectorControlPropertyItemName)
	/// The property selector `kAudioSelectorControlPropertyItemKind`
	public static let itemKind = AudioObjectSelector(kAudioSelectorControlPropertyItemKind)
}

// MARK: -

/// A HAL audio data source control
/// - remark: This class correponds to objects with base class `kAudioDataSourceControlClassID`
public class DataSourceControl: SelectorControl {
}

/// A HAL audio data destination control
/// - remark: This class correponds to objects with base class `kAudioDataDestinationControlClassID`
public class DataDestinationControl: SelectorControl {
}

/// A HAL audio clock source control
/// - remark: This class correponds to objects with base class `kAudioClockSourceControlClassID`
public class ClockSourceControl: SelectorControl {
}

/// A HAL audio line level control
/// - remark: This class correponds to objects with base class `kAudioLineLevelControlClassID`
public class LineLevelControl: SelectorControl {
}

/// A HAL audio high pass filter control
/// - remark: This class correponds to objects with base class `kAudioHighPassFilterControlClassID`
public class HighPassFilterControl: SelectorControl {
}

/// Creates and returns an initialized `SelectorControl` or subclass.
func makeSelectorControl(_ objectID: AudioObjectID) throws -> SelectorControl {
	precondition(objectID != kAudioObjectUnknown)
	precondition(objectID != kAudioObjectSystemObject)

	let objectClass = try AudioObjectClass(objectID)

	switch objectClass {
	case kAudioSelectorControlClassID: 			return SelectorControl(objectID)
	case kAudioDataSourceControlClassID: 		return DataSourceControl(objectID)
	case kAudioDataDestinationControlClassID: 	return DataDestinationControl(objectID)
	case kAudioClockSourceControlClassID: 		return ClockSourceControl(objectID)
	case kAudioLineLevelControlClassID: 		return LineLevelControl(objectID)
	case kAudioHighPassFilterControlClassID: 	return HighPassFilterControl(objectID)
	default:
		os_log(.debug, log: audioObjectLog, "Unknown selector control class '%{public}@' for audio object 0x%{public}@", objectClass.fourCC, objectID.hexString)
		return SelectorControl(objectID)
	}
}<|MERGE_RESOLUTION|>--- conflicted
+++ resolved
@@ -58,60 +58,6 @@
 	}
 }
 
-extension SelectorControl {
-<<<<<<< HEAD
-	/// An item in a selector control
-	public struct Item {
-		/// The owning selector control
-		public let control: SelectorControl
-		/// The item ID
-		public let id: UInt32
-
-		/// Returns the item name
-		public func name() throws -> String {
-			return try control.nameOfItem(id)
-		}
-
-		/// Returns the item kind
-		public func kind() throws -> UInt32 {
-			return try control.kindOfItem(id)
-		}
-	}
-}
-
-extension SelectorControl.Item: CustomDebugStringConvertible {
-	// A textual representation of this instance, suitable for debugging.
-	public var debugDescription: String {
-		if let name = try? name() {
-			return "<\(type(of: self)): '\(id.fourCC)' \"\(name)\" on SelectorControl 0x\(String(control.objectID, radix: 16, uppercase: false))>"
-		} else {
-			return "<\(type(of: self)): '\(id.fourCC)' on SelectorControl 0x\(String(control.objectID, radix: 16, uppercase: false)))>"
-		}
-=======
-	/// Returns `true` if `self` has `selector`
-	/// - parameter selector: The selector of the desired property
-	public func hasSelector(_ selector: AudioObjectSelector<SelectorControl>) -> Bool {
-		return hasProperty(PropertyAddress(PropertySelector(selector.rawValue)))
-	}
-
-	/// Returns `true` if `selector` is settable
-	/// - parameter selector: The selector of the desired property
-	/// - throws: An error if `self` does not have the requested property
-	public func isSelectorSettable(_ selector: AudioObjectSelector<SelectorControl>) throws -> Bool {
-		return try isPropertySettable(PropertyAddress(PropertySelector(selector.rawValue)))
-	}
-
-	/// Registers `block` to be performed when `selector` changes
-	/// - parameter selector: The selector of the desired property
-	/// - parameter queue: An optional dispatch queue on which `block` will be invoked.
-	/// - parameter block: A closure to invoke when the property changes or `nil` to remove the previous value
-	/// - throws: An error if the property listener could not be registered
-	public func whenSelectorChanges(_ selector: AudioObjectSelector<SelectorControl>, on queue: DispatchQueue? = nil, perform block: PropertyChangeNotificationBlock?) throws {
-		try whenPropertyChanges(PropertyAddress(PropertySelector(selector.rawValue)), on: queue, perform: block)
->>>>>>> 2cbb0cfe
-	}
-}
-
 extension AudioObjectSelector where T == SelectorControl {
 	/// The property selector `kAudioSelectorControlPropertyCurrentItem`
 	public static let currentItem = AudioObjectSelector(kAudioSelectorControlPropertyCurrentItem)
