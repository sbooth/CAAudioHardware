//
// Copyright © 2020-2025 Stephen F. Booth <me@sbooth.org>
// Part of https://github.com/sbooth/CAAudioHardware
// MIT license
//

import Foundation
import CoreAudio
import os.log

/// A HAL audio selector control object
/// - remark: This class correponds to objects with base class `kAudioSelectorControlClassID`
<<<<<<< HEAD
public class SelectorControl: AudioControl, @unchecked Sendable {
	// A textual representation of this instance, suitable for debugging.
	public override var debugDescription: String {
		do {
			return "<\(type(of: self)): 0x\(objectID.hexString), (\(try scope), \(try element)), [\(try currentItem.map({ "'\($0.fourCC)'" }).joined(separator: ", "))]>"
		} catch {
			return super.debugDescription
		}
	}
}

extension SelectorControl {
=======
public class SelectorControl: AudioControl {
>>>>>>> d927963d
	/// Returns the selected items
	/// - remark: This corresponds to the property `kAudioSelectorControlPropertyCurrentItem`
	public var currentItem: [UInt32] {
		get throws {
			try getProperty(PropertyAddress(kAudioSelectorControlPropertyCurrentItem))
		}
	}
	/// Sets the selected items
	/// - remark: This corresponds to the property `kAudioSelectorControlPropertyCurrentItem`
	public func setCurrentItem(_ value: [UInt32]) throws {
		try setProperty(PropertyAddress((kAudioSelectorControlPropertyCurrentItem)), to: value)
	}

	/// Returns the available items
	/// - remark: This corresponds to the property `kAudioSelectorControlPropertyAvailableItems`
	public var availableItems: [UInt32] {
		get throws {
			try getProperty(PropertyAddress(kAudioSelectorControlPropertyAvailableItems))
		}
	}

	/// Returns the name of `itemID`
	/// - remark: This corresponds to the property `kAudioSelectorControlPropertyItemName`
	public func nameOfItem(_ itemID: UInt32) throws -> String {
		var qualifier = itemID
		return try getProperty(PropertyAddress(kAudioSelectorControlPropertyItemName), type: CFString.self, qualifier: PropertyQualifier(&qualifier)) as String
	}

	/// Returns the kind of `itemID`
	/// - remark: This corresponds to the property `kAudioSelectorControlPropertyItemKind`
	public func kindOfItem(_ itemID: UInt32) throws -> UInt32 {
		var qualifier = itemID
		return try getProperty(PropertyAddress(kAudioSelectorControlPropertyItemKind), qualifier: PropertyQualifier(&qualifier))
	}

	// A textual representation of this instance, suitable for debugging.
	public override var debugDescription: String {
		do {
			return "<\(type(of: self)): 0x\(objectID.hexString), (\(try scope), \(try element)), [\(try currentItem.map({ "'\($0.fourCC)'" }).joined(separator: ", "))]>"
		} catch {
			return super.debugDescription
		}
	}
}

extension SelectorControl {
	/// Returns `true` if `self` has `selector`
	/// - parameter selector: The selector of the desired property
	public func hasSelector(_ selector: AudioObjectSelector<SelectorControl>) -> Bool {
		return hasProperty(PropertyAddress(PropertySelector(selector.rawValue)))
	}

	/// Returns `true` if `selector` is settable
	/// - parameter selector: The selector of the desired property
	/// - throws: An error if `self` does not have the requested property
	public func isSelectorSettable(_ selector: AudioObjectSelector<SelectorControl>) throws -> Bool {
		return try isPropertySettable(PropertyAddress(PropertySelector(selector.rawValue)))
	}

	/// Registers `block` to be performed when `selector` changes
	/// - parameter selector: The selector of the desired property
	/// - parameter queue: An optional dispatch queue on which `block` will be invoked.
	/// - parameter block: A closure to invoke when the property changes or `nil` to remove the previous value
	/// - throws: An error if the property listener could not be registered
	public func whenSelectorChanges(_ selector: AudioObjectSelector<SelectorControl>, on queue: DispatchQueue? = nil, perform block: PropertyChangeNotificationBlock?) throws {
		try whenPropertyChanges(PropertyAddress(PropertySelector(selector.rawValue)), on: queue, perform: block)
	}
}

extension AudioObjectSelector where T == SelectorControl {
	/// The property selector `kAudioSelectorControlPropertyCurrentItem`
	public static let currentItem = AudioObjectSelector(kAudioSelectorControlPropertyCurrentItem)
	/// The property selector `kAudioSelectorControlPropertyAvailableItems`
	public static let availableItems = AudioObjectSelector(kAudioSelectorControlPropertyAvailableItems)
	/// The property selector `kAudioSelectorControlPropertyItemName`
	public static let itemName = AudioObjectSelector(kAudioSelectorControlPropertyItemName)
	/// The property selector `kAudioSelectorControlPropertyItemKind`
	public static let itemKind = AudioObjectSelector(kAudioSelectorControlPropertyItemKind)
}

// MARK: -

/// A HAL audio data source control
/// - remark: This class correponds to objects with base class `kAudioDataSourceControlClassID`
public class DataSourceControl: SelectorControl, @unchecked Sendable {
}

/// A HAL audio data destination control
/// - remark: This class correponds to objects with base class `kAudioDataDestinationControlClassID`
public class DataDestinationControl: SelectorControl, @unchecked Sendable {
}

/// A HAL audio clock source control
/// - remark: This class correponds to objects with base class `kAudioClockSourceControlClassID`
public class ClockSourceControl: SelectorControl, @unchecked Sendable {
}

/// A HAL audio line level control
/// - remark: This class correponds to objects with base class `kAudioLineLevelControlClassID`
public class LineLevelControl: SelectorControl, @unchecked Sendable {
}

/// A HAL audio high pass filter control
/// - remark: This class correponds to objects with base class `kAudioHighPassFilterControlClassID`
public class HighPassFilterControl: SelectorControl, @unchecked Sendable {
}

/// Creates and returns an initialized `SelectorControl` or subclass.
func makeSelectorControl(_ objectID: AudioObjectID) throws -> SelectorControl {
	precondition(objectID != kAudioObjectUnknown)
	precondition(objectID != kAudioObjectSystemObject)

	let objectClass = try AudioObject.getClass(objectID)

	switch objectClass {
	case kAudioSelectorControlClassID: 			return SelectorControl(objectID)
	case kAudioDataSourceControlClassID: 		return DataSourceControl(objectID)
	case kAudioDataDestinationControlClassID: 	return DataDestinationControl(objectID)
	case kAudioClockSourceControlClassID: 		return ClockSourceControl(objectID)
	case kAudioLineLevelControlClassID: 		return LineLevelControl(objectID)
	case kAudioHighPassFilterControlClassID: 	return HighPassFilterControl(objectID)
	default:
		os_log(.debug, log: audioObjectLog, "Unknown selector control class '%{public}@' for audio object 0x%{public}@", objectClass.fourCC, objectID.hexString)
		return SelectorControl(objectID)
	}
}<|MERGE_RESOLUTION|>--- conflicted
+++ resolved
@@ -10,22 +10,7 @@
 
 /// A HAL audio selector control object
 /// - remark: This class correponds to objects with base class `kAudioSelectorControlClassID`
-<<<<<<< HEAD
 public class SelectorControl: AudioControl, @unchecked Sendable {
-	// A textual representation of this instance, suitable for debugging.
-	public override var debugDescription: String {
-		do {
-			return "<\(type(of: self)): 0x\(objectID.hexString), (\(try scope), \(try element)), [\(try currentItem.map({ "'\($0.fourCC)'" }).joined(separator: ", "))]>"
-		} catch {
-			return super.debugDescription
-		}
-	}
-}
-
-extension SelectorControl {
-=======
-public class SelectorControl: AudioControl {
->>>>>>> d927963d
 	/// Returns the selected items
 	/// - remark: This corresponds to the property `kAudioSelectorControlPropertyCurrentItem`
 	public var currentItem: [UInt32] {
