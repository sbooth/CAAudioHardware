//
// Copyright © 2020-2024 Stephen F. Booth <me@sbooth.org>
// Part of https://github.com/sbooth/CAAudioHardware
// MIT license
//

import Foundation
import CoreAudio
import os.log

/// A HAL audio object
public class AudioObject: CustomDebugStringConvertible {
	/// The underlying audio object ID
	public let objectID: AudioObjectID

	/// Initializes an `AudioObject` with `objectID`
	/// - precondition: `objectID` != `kAudioObjectUnknown`
	/// - parameter objectID: The HAL audio object ID
	init(_ objectID: AudioObjectID) {
		precondition(objectID != kAudioObjectUnknown)
		self.objectID = objectID
	}

	/// An audio object property listener block and associated dispatch queue.
	typealias PropertyListener = (block: AudioObjectPropertyListenerBlock, queue: DispatchQueue?)

	/// Registered audio object property listeners
	private var propertyListeners = [PropertyAddress: PropertyListener]()

	/// The lock protecting access to `propertyListeners`
	private let lock = UnfairLock()

	/// Removes all property listeners
	/// - note: Errors are logged but otherwise ignored
	func removeAllPropertyListeners() {
		lock.withLock {
			for (property, listener) in propertyListeners {
				var address = property.rawValue
				let result = AudioObjectRemovePropertyListenerBlock(objectID, &address, listener.queue, listener.block)
				if result != kAudioHardwareNoError {
					os_log(.error, log: audioObjectLog, "AudioObjectRemovePropertyListenerBlock (0x%x, %{public}@) failed: '%{public}@'", objectID, property.description, UInt32(result).fourCC)
				}
			}
		}
	}

	deinit {
		removeAllPropertyListeners()
	}

	/// Returns `true` if `self` has `property`
	/// - parameter property: The property to query
	public final func hasProperty(_ property: PropertyAddress) -> Bool {
		var address = property.rawValue
		return AudioObjectHasProperty(objectID, &address)
	}

	/// Returns `true` if `property` is settable
	/// - parameter property: The property to query
	/// - throws: An error if `self` does not have `property`
	public final func isPropertySettable(_ property: PropertyAddress) throws -> Bool {
		var address = property.rawValue

		var settable: DarwinBoolean = false
		let result = AudioObjectIsPropertySettable(objectID, &address, &settable)
		guard result == kAudioHardwareNoError else {
			os_log(.error, log: audioObjectLog, "AudioObjectIsPropertySettable (0x%x, %{public}@) failed: '%{public}@'", objectID, property.description, UInt32(result).fourCC)
			let userInfo = [NSLocalizedDescriptionKey: NSLocalizedString("Mutability information for the property \(property.selector) in scope \(property.scope) on audio object 0x\(String(objectID, radix: 16, uppercase: false)) could not be retrieved.", comment: "")]
			throw NSError(domain: NSOSStatusErrorDomain, code: Int(result), userInfo: userInfo)
		}

		return settable.boolValue
	}

	/// A block called with one or more changed audio object properties
	/// - parameter changes: An array of changed property addresses
	public typealias PropertyChangeNotificationBlock = (_ changes: [PropertyAddress]) -> Void

	/// Registers `block` to be performed when `property` changes
	/// - parameter property: The property to observe
	/// - parameter queue: An optional dispatch queue on which `block` will be invoked.
	/// - parameter block: A closure to invoke when `property` changes or `nil` to remove the previous value
	/// - throws: An error if the property listener could not be registered
	public final func whenPropertyChanges(_ property: PropertyAddress, on queue: DispatchQueue? = nil, perform block: PropertyChangeNotificationBlock?) throws {
		var address = property.rawValue

		// Remove the existing listener, if any, for the property
		if let listener = lock.withLock({ propertyListeners.removeValue(forKey: property) }) {
			let result = AudioObjectRemovePropertyListenerBlock(objectID, &address, listener.queue, listener.block)
			guard result == kAudioHardwareNoError else {
				os_log(.error, log: audioObjectLog, "AudioObjectRemovePropertyListenerBlock (0x%x, %{public}@) failed: '%{public}@'", objectID, property.description, UInt32(result).fourCC)
				let userInfo = [NSLocalizedDescriptionKey: NSLocalizedString("The listener block for the property \(property.selector) on audio object 0x\(String(objectID, radix: 16, uppercase: false)) could not be removed.", comment: "")]
				throw NSError(domain: NSOSStatusErrorDomain, code: Int(result), userInfo: userInfo)
			}
		}

		if let block = block {
			let listenerBlock: AudioObjectPropertyListenerBlock = { inNumberAddresses, inAddresses in
				let count = Int(inNumberAddresses)
				let addresses = UnsafeBufferPointer(start: inAddresses, count: count)
				let array = [PropertyAddress](unsafeUninitializedCapacity: count) { (buffer, initializedCount) in
					for i in 0 ..< count {
						buffer[i] = PropertyAddress(addresses[i])
					}
					initializedCount = count
				}
				block(array)
			}

			let listener: PropertyListener = (block: listenerBlock, queue: queue)

			let result = AudioObjectAddPropertyListenerBlock(objectID, &address, listener.queue, listener.block)
			guard result == kAudioHardwareNoError else {
				os_log(.error, log: audioObjectLog, "AudioObjectAddPropertyListenerBlock (0x%x, %{public}@) failed: '%{public}@'", objectID, property.description, UInt32(result).fourCC)
				let userInfo = [NSLocalizedDescriptionKey: NSLocalizedString("The listener block for the property \(property.selector) on audio object 0x\(String(objectID, radix: 16, uppercase: false)) could not be added.", comment: "")]
				throw NSError(domain: NSOSStatusErrorDomain, code: Int(result), userInfo: userInfo)
			}

			lock.withLock {
				propertyListeners[property] = listener
			}
		}
	}

	// A textual representation of this instance, suitable for debugging.
	public var debugDescription: String {
		return "<\(type(of: self)): 0x\(String(objectID, radix: 16, uppercase: false))>"
	}
}

extension AudioObject: Equatable {
	public static func == (lhs: AudioObject, rhs: AudioObject) -> Bool {
		lhs.objectID == rhs.objectID
	}
}

extension AudioObject: Hashable {
	public func hash(into hasher: inout Hasher) {
		hasher.combine(objectID)
	}
}

// MARK: - Scalar Properties

extension AudioObject {
	/// Returns the numeric value of `property`
	/// - note: The underlying audio object property must be backed by an equivalent native C type of `T`
	/// - parameter property: The address of the desired property
	/// - parameter type: The underlying numeric type
	/// - parameter qualifier: An optional property qualifier
	/// - parameter initialValue: An optional initial value for `outData` when calling `AudioObjectGetPropertyData`
	/// - throws: An error if `self` does not have `property` or the property value could not be retrieved
	public func getProperty<T: Numeric>(_ property: PropertyAddress, type: T.Type = T.self, qualifier: PropertyQualifier? = nil, initialValue: T = 0) throws -> T {
		return try getAudioObjectProperty(property, from: objectID, type: type, qualifier: qualifier, initialValue: initialValue)
	}

	/// Returns the Core Foundation object value of `property`
	/// - note: The underlying audio object property must be backed by a Core Foundation object and return a `CFType` with a +1 retain count
	/// - parameter property: The address of the desired property
	/// - parameter type: The underlying `CFType`
	/// - parameter qualifier: An optional property qualifier
	/// - throws: An error if `self` does not have `property` or the property value could not be retrieved
	public func getProperty<T: CFTypeRef>(_ property: PropertyAddress, type: T.Type = T.self, qualifier: PropertyQualifier? = nil) throws -> T {
		return try getAudioObjectProperty(property, from: objectID, type: type, qualifier: qualifier)
	}

	/// Returns the `AudioValueRange` value of `property`
	/// - note: The underlying audio object property must be backed by `AudioValueRange`
	/// - parameter property: The address of the desired property
	/// - throws: An error if `self` does not have `property` or the property value could not be retrieved
	public func getProperty(_ property: PropertyAddress) throws -> AudioValueRange {
		var value = AudioValueRange()
		try readAudioObjectProperty(property, from: objectID, into: &value)
		return value
	}

	/// Returns the `AudioStreamBasicDescription` value of `property`
	/// - note: The underlying audio object property must be backed by `AudioStreamBasicDescription`
	/// - parameter property: The address of the desired property
	/// - throws: An error if `self` does not have `property` or the property value could not be retrieved
	public func getProperty(_ property: PropertyAddress) throws -> AudioStreamBasicDescription {
		var value = AudioStreamBasicDescription()
		try readAudioObjectProperty(property, from: objectID, into: &value)
		return value
	}

	/// Sets the value of `property` to `value`
	/// - note: The underlying audio object property must be backed by `T`
	/// - parameter property: The address of the desired property
	/// - parameter value: The desired value
	/// - throws: An error if `self` does not have `property`, `property` is not settable, or the property value could not be set
	public func setProperty<T>(_ property: PropertyAddress, to value: T) throws {
		var data = value
		try writeAudioObjectProperty(property, on: objectID, from: &data)
	}
}

// MARK: - Array Properties

extension AudioObject {
	/// Returns the array value of `property`
	/// - note: The underlying audio object property must be backed by a C array of `T`
	/// - parameter property: The address of the desired property
	/// - parameter type: The underlying array element type
	/// - parameter qualifier: An optional property qualifier
	/// - throws: An error if `self` does not have `property` or the property value could not be retrieved
	public func getProperty<T>(_ property: PropertyAddress, elementType type: T.Type = T.self, qualifier: PropertyQualifier? = nil) throws -> [T] {
		return try getAudioObjectProperty(property, from: objectID, elementType: type, qualifier: qualifier)
	}

	/// Sets the value of `property` to `value`
	/// - note: The underlying audio object property must be backed by a C array of `T`
	/// - parameter property: The address of the desired property
	/// - parameter value: The desired value
	/// - throws: An error if `self` does not have `property`, `property` is not settable, or the property value could not be set
	public func setProperty<T>(_ property: PropertyAddress, to value: [T]) throws {
		var data = value
		let dataSize = MemoryLayout<T>.stride * value.count
		try writeAudioObjectProperty(property, on: objectID, from: &data, size: dataSize)
	}
}

// MARK: - Translated Properties

extension AudioObject {
	/// Returns `value` translated to a numeric type using `property`
	/// - note: The underlying audio object property must be backed by `AudioValueTranslation`
	/// - note: The `AudioValueTranslation` input type must be `In`
	/// - note: The `AudioValueTranslation` output type must be `Out`
	/// - parameter property: The address of the desired property
	/// - parameter value: The input value to translate
	/// - parameter type: The output type of the translation
	/// - parameter qualifier: An optional property qualifier
	/// - throws: An error if `self` does not have `property` or the property value could not be retrieved
	public func getProperty<In, Out: Numeric>(_ property: PropertyAddress, translatingValue value: In, toType type: Out.Type = Out.self, qualifier: PropertyQualifier? = nil) throws -> Out {
		return try getAudioObjectProperty(property, from: objectID, translatingValue: value, toType: type, qualifier: qualifier)
	}

	/// Returns `value` translated to a Core Foundation type using `property`
	/// - note: The underlying audio object property must be backed by `AudioValueTranslation`
	/// - note: The `AudioValueTranslation` input type must be `In`
	/// - note: The `AudioValueTranslation` output type must be a `CFType` with a +1 retain count
	/// - parameter property: The address of the desired property
	/// - parameter value: The input value to translate
	/// - parameter type: The output type of the translation
	/// - parameter qualifier: An optional property qualifier
	/// - throws: An error if `self` does not have `property` or the property value could not be retrieved
	public func getProperty<In, Out: CFTypeRef>(_ property: PropertyAddress, translatingValue value: In, toType type: Out.Type = Out.self, qualifier: PropertyQualifier? = nil) throws -> Out {
		return try getAudioObjectProperty(property, from: objectID, translatingValue: value, toType: type, qualifier: qualifier)
	}
}

// MARK: - Base Audio Object Properties

extension AudioObject {
	/// Returns the bundle ID of the plug-in that instantiated the object
	/// - remark: This corresponds to the property `kAudioObjectPropertyCreator`
	public func creator() throws -> String {
		return try getProperty(PropertyAddress(kAudioObjectPropertyCreator), type: CFString.self) as String
	}

	// kAudioObjectPropertyListenerAdded and kAudioObjectPropertyListenerRemoved omitted

	/// Returns the base class of the underlying HAL audio object
	/// - remark: This corresponds to the property `kAudioObjectPropertyBaseClass`
	public func baseClass() throws -> AudioClassID {
		return try getProperty(PropertyAddress(kAudioObjectPropertyBaseClass))
	}

	/// Returns the class of the underlying HAL audio object
	/// - remark: This corresponds to the property `kAudioObjectPropertyClass`
	public func `class`() throws -> AudioClassID {
		return try getProperty(PropertyAddress(kAudioObjectPropertyClass))
	}

	/// Returns the audio object's owning object
	/// - remark: This corresponds to the property `kAudioObjectPropertyOwner`
	/// - note: The system audio object does not have an owner
	public func owner() throws -> AudioObject {
		return try AudioObject.make(getProperty(PropertyAddress(kAudioObjectPropertyOwner)))
	}

	/// Returns the audio object's name
	/// - remark: This corresponds to the property `kAudioObjectPropertyName`
	public func name() throws -> String {
		return try getProperty(PropertyAddress(kAudioObjectPropertyName), type: CFString.self) as String
	}

	/// Returns the audio object's model name
	/// - remark: This corresponds to the property `kAudioObjectPropertyModelName`
	public func modelName() throws -> String {
		return try getProperty(PropertyAddress(kAudioObjectPropertyModelName), type: CFString.self) as String
	}

	/// Returns the audio object's manufacturer
	/// - remark: This corresponds to the property `kAudioObjectPropertyManufacturer`
	public func manufacturer() throws -> String {
		return try getProperty(PropertyAddress(kAudioObjectPropertyManufacturer), type: CFString.self) as String
	}

	/// Returns the name of `element`
	/// - remark: This corresponds to the property `kAudioObjectPropertyElementName`
	/// - parameter element: The desired element
	/// - parameter scope: The desired scope
	public func nameOfElement(_ element: PropertyElement, inScope scope: PropertyScope = .global) throws -> String {
		return try getProperty(PropertyAddress(PropertySelector(kAudioObjectPropertyElementName), scope: scope, element: element), type: CFString.self) as String
	}

	/// Returns the category name of `element` in `scope`
	/// - remark: This corresponds to the property `kAudioObjectPropertyElementCategoryName`
	/// - parameter element: The desired element
	/// - parameter scope: The desired scope
	public func categoryNameOfElement(_ element: PropertyElement, inScope scope: PropertyScope = .global) throws -> String {
		return try getProperty(PropertyAddress(PropertySelector(kAudioObjectPropertyElementCategoryName), scope: scope, element: element), type: CFString.self) as String
	}

	/// Returns the number name of `element`
	/// - remark: This corresponds to the property `kAudioObjectPropertyElementNumberName`
	public func numberNameOfElement(_ element: PropertyElement, inScope scope: PropertyScope = .global) throws -> String {
		return try getProperty(PropertyAddress(PropertySelector(kAudioObjectPropertyElementNumberName), scope: scope, element: element), type: CFString.self) as String
	}

	/// Returns the audio objects owned by `self`
	/// - remark: This corresponds to the property `kAudioObjectPropertyOwnedObjects`
	/// - parameter type: An optional array of `AudioClassID`s to which the returned objects will be restricted
	public func ownedObjects(ofType type: [AudioClassID]? = nil) throws -> [AudioObject] {
		if let type {
			var qualifierData = type
			let qualifierDataSize = MemoryLayout<AudioClassID>.stride * type.count
			let qualifier = PropertyQualifier(value: &qualifierData, size: UInt32(qualifierDataSize))
			return try getProperty(PropertyAddress(kAudioObjectPropertyOwnedObjects), qualifier: qualifier).map { try AudioObject.make($0) }
		}
		return try getProperty(PropertyAddress(kAudioObjectPropertyOwnedObjects)).map { try AudioObject.make($0) }
	}

	/// Returns `true` if the audio object's hardware is drawing attention to itself
	/// - remark: This corresponds to the property `kAudioObjectPropertyIdentify`
	public func identify() throws -> Bool {
		return try getProperty(PropertyAddress(kAudioObjectPropertyIdentify), type: UInt32.self) != 0
	}
	/// Sets whether the audio object's hardware should draw attention to itself
	/// - remark: This corresponds to the property `kAudioObjectPropertyIdentify`
	/// - parameter value: Whether the audio hardware should draw attention to itself
	public func setIdentify(_ value: Bool) throws {
		try setProperty(PropertyAddress(kAudioObjectPropertyIdentify), to: UInt32(value ? 1 : 0))
	}

	/// Returns the audio object's serial number
	/// - remark: This corresponds to the property `kAudioObjectPropertySerialNumber`
	public func serialNumber() throws -> String {
		return try getProperty(PropertyAddress(kAudioObjectPropertySerialNumber), type: CFString.self) as String
	}

	/// Returns the audio object's firmware version
	/// - remark: This corresponds to the property `kAudioObjectPropertyFirmwareVersion`
	public func firmwareVersion() throws -> String {
		return try getProperty(PropertyAddress(kAudioObjectPropertyFirmwareVersion), type: CFString.self) as String
	}
}

// MARK: - Helpers

/// Returns the value of `kAudioObjectPropertyClass` for `objectID`
func AudioObjectClass(_ objectID: AudioObjectID) throws -> AudioClassID {
	var value: AudioClassID = 0
	try readAudioObjectProperty(PropertyAddress(kAudioObjectPropertyClass), from: objectID, into: &value)
	return value
}

/// Returns the value of `kAudioObjectPropertyBaseClass` for `objectID`
func AudioObjectBaseClass(_ objectID: AudioObjectID) throws -> AudioClassID {
	var value: AudioClassID = 0
	try readAudioObjectProperty(PropertyAddress(kAudioObjectPropertyBaseClass), from: objectID, into: &value)
	return value
}

// See https://forums.developer.apple.com/forums/thread/747816
// BL: `OSLog` should be `Sendable`

#if swift(>=6.0)
#warning("Reevaluate whether this decoration is necessary.")
#endif
/// The log for `AudioObject` and subclasses
nonisolated(unsafe) let audioObjectLog = OSLog(subsystem: "org.sbooth.CAAudioHardware", category: "AudioObject")

// MARK: - AudioObject Creation

// Class clusters in the Objective-C sense can't be implemented in Swift
// since Swift initializers don't return a value.
//
// Ideally `AudioObject.init(_ objectID: AudioObjectID)` would initialize and return
// the appropriate subclass, but since that isn't possible,
// `AudioObject.init(_ objectID: AudioObjectID)` has internal access and
// the factory method `AudioObject.make(_ objectID: AudioObjectID)` is public.

extension AudioObject {
	/// Creates and returns an initialized `AudioObject`
	///
	/// Whenever possible this will return a specialized subclass exposing additional functionality
	/// - parameter objectID: The audio object ID
	public class func make(_ objectID: AudioObjectID) throws -> AudioObject {
		guard objectID != kAudioObjectUnknown else {
			os_log(.error, log: audioObjectLog, "kAudioObjectUnknown is not a valid AudioObjectID")
			throw NSError(domain: NSOSStatusErrorDomain, code: Int(kAudioHardwareBadObjectError), userInfo: nil)
		}

		if objectID == kAudioObjectSystemObject {
			return AudioSystemObject.instance
		}

		let baseClass = try AudioObjectBaseClass(objectID)

		switch baseClass {
		case kAudioObjectClassID: 			return try makeAudioObject(objectID);

		case kAudioBoxClassID: 				return AudioBox(objectID) 				// Revisit if a subclass of `AudioBox` is added
		case kAudioClockDeviceClassID: 		return AudioClockDevice(objectID) 		// Revisit if a subclass of `AudioClockDevice` is added

		case kAudioControlClassID: 			return try makeAudioControl(objectID, baseClass: baseClass)
		case kAudioBooleanControlClassID: 	return try makeAudioControl(objectID, baseClass: baseClass)
		case kAudioLevelControlClassID: 	return try makeAudioControl(objectID, baseClass: baseClass)
		case kAudioSelectorControlClassID: 	return try makeAudioControl(objectID, baseClass: baseClass)

		case kAudioDeviceClassID: 			return try makeAudioDevice(objectID)
		case kAudioPlugInClassID: 			return try makeAudioPlugIn(objectID)
		case kAudioStreamClassID: 			return AudioStream(objectID) 			// Revisit if a subclass of `AudioStream` is added

		default:
			os_log(.debug, log: audioObjectLog, "Unknown audio object base class '%{public}@' for audio object 0x%{public}@", baseClass.fourCC, String(objectID, radix: 16, uppercase: false))
			return AudioObject(objectID)
		}
	}
}

// MARK: -

/// A thin wrapper around a HAL audio object property selector for a specific `AudioObject` subclass
<<<<<<< HEAD
public struct AudioObjectSelector<T: AudioObject>: Sendable {
=======
public struct AudioObjectSelector<T: AudioObject>: Equatable, Hashable, Sendable {
>>>>>>> 64189343
	/// The underlying `AudioObjectPropertySelector` value
	let rawValue: AudioObjectPropertySelector

	/// Creates a new instance with the specified value
	/// - parameter value: The value to use for the new instance
	init(_ value: AudioObjectPropertySelector) {
		self.rawValue = value
	}
}

extension AudioObject {
	/// Returns `true` if `self` has `selector` in `scope` on `element`
	/// - parameter selector: The selector of the desired property
	/// - parameter scope: The desired scope
	/// - parameter element: The desired element
	public func hasSelector(_ selector: AudioObjectSelector<AudioObject>, inScope scope: PropertyScope = .global, onElement element: PropertyElement = .main) -> Bool {
		return hasProperty(PropertyAddress(PropertySelector(selector.rawValue), scope: scope, element: element))
	}

	/// Returns `true` if `selector` in `scope` on `element` is settable
	/// - parameter selector: The selector of the desired property
	/// - parameter scope: The desired scope
	/// - parameter element: The desired element
	/// - throws: An error if `self` does not have the requested property
	public func isSelectorSettable(_ selector: AudioObjectSelector<AudioObject>, inScope scope: PropertyScope = .global, onElement element: PropertyElement = .main) throws -> Bool {
		return try isPropertySettable(PropertyAddress(PropertySelector(selector.rawValue), scope: scope, element: element))
	}

	/// Registers `block` to be performed when `selector` in `scope` on `element` changes
	/// - parameter selector: The selector of the desired property
	/// - parameter scope: The desired scope
	/// - parameter element: The desired element
	/// - parameter queue: An optional dispatch queue on which `block` will be invoked.
	/// - parameter block: A closure to invoke when the property changes or `nil` to remove the previous value
	/// - throws: An error if the property listener could not be registered
	public func whenSelectorChanges(_ selector: AudioObjectSelector<AudioObject>, inScope scope: PropertyScope = .global, onElement element: PropertyElement = .main, on queue: DispatchQueue? = nil, perform block: PropertyChangeNotificationBlock?) throws {
		try whenPropertyChanges(PropertyAddress(PropertySelector(selector.rawValue), scope: scope, element: element), on: queue, perform: block)
	}
}

extension AudioObjectSelector where T == AudioObject {
	/// The wildcard property selector `kAudioObjectPropertySelectorWildcard`
	public static let wildcard = AudioObjectSelector(kAudioObjectPropertySelectorWildcard)

	/// The property selector `kAudioObjectPropertyCreator`
	public static let creator = AudioObjectSelector(kAudioObjectPropertyCreator)
	// kAudioObjectPropertyListenerAdded and kAudioObjectPropertyListenerRemoved omitted

	/// The property selector `kAudioObjectPropertyBaseClass`
	public static let baseClass = AudioObjectSelector(kAudioObjectPropertyBaseClass)
	/// The property selector `kAudioObjectPropertyClass`
	public static let `class` = AudioObjectSelector(kAudioObjectPropertyClass)
	/// The property selector `kAudioObjectPropertyOwner`
	public static let owner = AudioObjectSelector(kAudioObjectPropertyOwner)
	/// The property selector `kAudioObjectPropertyName`
	public static let name = AudioObjectSelector(kAudioObjectPropertyName)
	/// The property selector `kAudioObjectPropertyModelName`
	public static let modelName = AudioObjectSelector(kAudioObjectPropertyModelName)
	/// The property selector `kAudioObjectPropertyManufacturer`
	public static let manufacturer = AudioObjectSelector(kAudioObjectPropertyManufacturer)
	/// The property selector `kAudioObjectPropertyElementName`
	public static let elementName = AudioObjectSelector(kAudioObjectPropertyElementName)
	/// The property selector `kAudioObjectPropertyElementCategoryName`
	public static let elementCategoryName = AudioObjectSelector(kAudioObjectPropertyElementCategoryName)
	/// The property selector `kAudioObjectPropertyElementNumberName`
	public static let elementNumberName = AudioObjectSelector(kAudioObjectPropertyElementNumberName)
	/// The property selector `kAudioObjectPropertyOwnedObjects`
	public static let ownedObjects = AudioObjectSelector(kAudioObjectPropertyOwnedObjects)
	/// The property selector `kAudioObjectPropertyIdentify`
	public static let identify = AudioObjectSelector(kAudioObjectPropertyIdentify)
	/// The property selector `kAudioObjectPropertySerialNumber`
	public static let serialNumber = AudioObjectSelector(kAudioObjectPropertySerialNumber)
	/// The property selector `kAudioObjectPropertyFirmwareVersion`
	public static let firmwareVersion = AudioObjectSelector(kAudioObjectPropertyFirmwareVersion)
}

extension AudioObjectSelector: CustomStringConvertible {
	public var description: String {
		return "\(type(of: T.self)): '\(rawValue.fourCC)'"
	}
}

// MARK: -

/// Creates and returns an initialized `AudioObject` or subclass.
func makeAudioObject(_ objectID: AudioObjectID) throws -> AudioObject {
	precondition(objectID != kAudioObjectUnknown)
	precondition(objectID != kAudioObjectSystemObject)

	let objectClass = try AudioObjectClass(objectID)

	switch objectClass {
	case kAudioObjectClassID: 		return AudioObject(objectID)
	case kAudioBoxClassID: 			return AudioBox(objectID)
	case kAudioClockDeviceClassID: 	return AudioClockDevice(objectID)
	case kAudioControlClassID: 		return AudioControl(objectID)
	case kAudioDeviceClassID: 		return AudioDevice(objectID)
	case kAudioPlugInClassID: 		return AudioPlugIn(objectID)
	case kAudioStreamClassID: 		return AudioStream(objectID)
	default:
		os_log(.debug, log: audioObjectLog, "Unknown audio object class '%{public}@' for audio object 0x%{public}@", objectClass.fourCC, String(objectID, radix: 16, uppercase: false))
		return AudioObject(objectID)
	}
}<|MERGE_RESOLUTION|>--- conflicted
+++ resolved
@@ -435,11 +435,7 @@
 // MARK: -
 
 /// A thin wrapper around a HAL audio object property selector for a specific `AudioObject` subclass
-<<<<<<< HEAD
-public struct AudioObjectSelector<T: AudioObject>: Sendable {
-=======
 public struct AudioObjectSelector<T: AudioObject>: Equatable, Hashable, Sendable {
->>>>>>> 64189343
 	/// The underlying `AudioObjectPropertySelector` value
 	let rawValue: AudioObjectPropertySelector
 
