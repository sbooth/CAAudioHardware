--- conflicted
+++ resolved
@@ -433,30 +433,19 @@
 		case kAudioDeviceClassID: 			return try makeAudioDevice(objectID)
 		case kAudioPlugInClassID: 			return try makeAudioPlugIn(objectID)
 		case kAudioStreamClassID: 			return AudioStream(objectID) 			// Revisit if a subclass of `AudioStream` is added
+
 		default: 							break
 		}
 
-<<<<<<< HEAD
 		if #available(macOS 14.2, *) {
 			switch baseClass {
+			case kAudioProcessClassID:		return AudioProcess(objectID)			// Revisit if a subclass of `AudioProcess` is added
 			case kAudioTapClassID: 			return try makeAudioTap(objectID)
 			case kAudioSubTapClassID: 		return try makeAudioTap(objectID)
 			default: 						break
 			}
 		}
 
-=======
-		default: 							break
-		}
-
-		if #available(macOS 14.2, *) {
-			switch baseClass {
-			case kAudioProcessClassID:		return AudioProcess(objectID)			// Revisit if a subclass of `AudioProcess` is added
-			default: 						break
-			}
-		}
-
->>>>>>> 231e3721
 		os_log(.debug, log: audioObjectLog, "Unknown audio object base class '%{public}@' for audio object 0x%{public}@", baseClass.fourCC, objectID.hexString)
 		return AudioObject(objectID)
 	}
@@ -570,12 +559,9 @@
 
 	if #available(macOS 14.2, *) {
 		switch objectClass {
-<<<<<<< HEAD
+		case kAudioProcessClassID: 	return AudioProcess(objectID)
 		case kAudioTapClassID: 		return AudioTap(objectID)
 		case kAudioSubTapClassID: 	return AudioSubtap(objectID)
-=======
-		case kAudioProcessClassID: 	return AudioProcess(objectID)
->>>>>>> 231e3721
 		default: 					break
 		}
 	}
