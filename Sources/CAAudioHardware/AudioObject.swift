//
// Copyright © 2020-2024 Stephen F. Booth <me@sbooth.org>
// Part of https://github.com/sbooth/CAAudioHardware
// MIT license
//

import Foundation
import CoreAudio
import os.log

/// A HAL audio object
public class AudioObject: Equatable, Hashable, @unchecked Sendable, CustomDebugStringConvertible {
	/// The underlying audio object ID
	public final let objectID: AudioObjectID

	/// Initializes an `AudioObject` with `objectID`
	/// - precondition: `objectID` != `kAudioObjectUnknown`
	/// - parameter objectID: The HAL audio object ID
	init(_ objectID: AudioObjectID) {
		precondition(objectID != kAudioObjectUnknown)
		self.objectID = objectID
	}

	// Equatable
	public static func == (lhs: AudioObject, rhs: AudioObject) -> Bool {
		lhs.objectID == rhs.objectID
	}

	// Hashable
	public func hash(into hasher: inout Hasher) {
		hasher.combine(objectID)
	}

	/// An audio object property listener block and associated dispatch queue.
	typealias PropertyListener = (block: AudioObjectPropertyListenerBlock, queue: DispatchQueue?)

	/// Registered audio object property listeners
	private let propertyListeners = UnfairLock(uncheckedState: [PropertyAddress: PropertyListener]())

	/// Removes all property listeners
	/// - note: Errors are logged but otherwise ignored
<<<<<<< HEAD
	func removeAllPropertyListeners() {
		propertyListeners.withLock {
=======
	final func removeAllPropertyListeners() {
		propertyListeners.withLockUnchecked {
>>>>>>> 6a0e6f9b
			for (property, listener) in $0 {
				var address = property.rawValue
				let result = AudioObjectRemovePropertyListenerBlock(objectID, &address, listener.queue, listener.block)
				if result != kAudioHardwareNoError {
					os_log(.error, log: audioObjectLog, "AudioObjectRemovePropertyListenerBlock (0x%x, %{public}@) failed: '%{public}@'", objectID, property.description, UInt32(result).fourCC)
				}
			}
			$0.removeAll()
		}
	}

	deinit {
		removeAllPropertyListeners()
	}

	/// Returns `true` if `self` has `property`
	/// - parameter property: The property to query
	public final func hasProperty(_ property: PropertyAddress) -> Bool {
		var address = property.rawValue
		return AudioObjectHasProperty(objectID, &address)
	}

	/// Returns `true` if `property` is settable
	/// - parameter property: The property to query
	/// - throws: An error if `self` does not have `property`
	public final func isPropertySettable(_ property: PropertyAddress) throws -> Bool {
		var address = property.rawValue

		var settable: DarwinBoolean = false
		let result = AudioObjectIsPropertySettable(objectID, &address, &settable)
		guard result == kAudioHardwareNoError else {
			os_log(.error, log: audioObjectLog, "AudioObjectIsPropertySettable (0x%x, %{public}@) failed: '%{public}@'", objectID, property.description, UInt32(result).fourCC)
			let userInfo = [NSLocalizedDescriptionKey: NSLocalizedString("Mutability information for the property \(property.selector) in scope \(property.scope) on audio object 0x\(objectID.hexString) could not be retrieved.", comment: "")]
			throw NSError(domain: NSOSStatusErrorDomain, code: Int(result), userInfo: userInfo)
		}

		return settable.boolValue
	}

	/// A block called with one or more changed audio object properties
	/// - parameter changes: An array of changed property addresses
	public typealias PropertyChangeNotificationBlock = @Sendable (_ changes: [PropertyAddress]) -> Void

	/// Registers `block` to be performed when `property` changes
	/// - parameter property: The property to observe
	/// - parameter queue: An optional dispatch queue on which `block` will be invoked.
	/// - parameter block: A closure to invoke when `property` changes or `nil` to remove the previous value
	/// - throws: An error if the property listener could not be registered
	public final func whenPropertyChanges(_ property: PropertyAddress, on queue: DispatchQueue? = nil, perform block: PropertyChangeNotificationBlock?) throws {
		var address = property.rawValue

		// Remove the existing listener, if any, for the property
		let listener = propertyListeners.withLockUnchecked {
			$0.removeValue(forKey: property)
		}

		if let listener {
			let result = AudioObjectRemovePropertyListenerBlock(objectID, &address, listener.queue, listener.block)
			guard result == kAudioHardwareNoError else {
				os_log(.error, log: audioObjectLog, "AudioObjectRemovePropertyListenerBlock (0x%x, %{public}@) failed: '%{public}@'", objectID, property.description, UInt32(result).fourCC)
				let userInfo = [NSLocalizedDescriptionKey: NSLocalizedString("The listener block for the property \(property.selector) on audio object 0x\(objectID.hexString) could not be removed.", comment: "")]
				throw NSError(domain: NSOSStatusErrorDomain, code: Int(result), userInfo: userInfo)
			}
		}

		if let block {
			let listenerBlock: AudioObjectPropertyListenerBlock = { inNumberAddresses, inAddresses in
				let count = Int(inNumberAddresses)
				let addresses = UnsafeBufferPointer(start: inAddresses, count: count)
				let array = [PropertyAddress](unsafeUninitializedCapacity: count) { (buffer, initializedCount) in
					for i in 0 ..< count {
						buffer[i] = PropertyAddress(addresses[i])
					}
					initializedCount = count
				}
				block(array)
			}

			let listener: PropertyListener = (block: listenerBlock, queue: queue)

			let result = AudioObjectAddPropertyListenerBlock(objectID, &address, listener.queue, listener.block)
			guard result == kAudioHardwareNoError else {
				os_log(.error, log: audioObjectLog, "AudioObjectAddPropertyListenerBlock (0x%x, %{public}@) failed: '%{public}@'", objectID, property.description, UInt32(result).fourCC)
				let userInfo = [NSLocalizedDescriptionKey: NSLocalizedString("The listener block for the property \(property.selector) on audio object 0x\(objectID.hexString) could not be added.", comment: "")]
				throw NSError(domain: NSOSStatusErrorDomain, code: Int(result), userInfo: userInfo)
			}

			propertyListeners.withLockUnchecked {
				$0[property] = listener
			}
		}
	}

	// A textual representation of this instance, suitable for debugging.
	public var debugDescription: String {
		return "<\(type(of: self)): 0x\(objectID.hexString)>"
	}
}

// MARK: - Scalar Properties

extension AudioObject {
	/// Returns the numeric value of `property`
	/// - note: The underlying audio object property must be backed by an equivalent native C type of `T`
	/// - parameter property: The address of the desired property
	/// - parameter type: The underlying numeric type
	/// - parameter qualifier: An optional property qualifier
	/// - parameter initialValue: An optional initial value for `outData` when calling `AudioObjectGetPropertyData`
	/// - throws: An error if `self` does not have `property` or the property value could not be retrieved
	public func getProperty<T: Numeric>(_ property: PropertyAddress, type: T.Type = T.self, qualifier: PropertyQualifier? = nil, initialValue: T = 0) throws -> T {
		return try getAudioObjectProperty(property, from: objectID, type: type, qualifier: qualifier, initialValue: initialValue)
	}

	/// Returns the Core Foundation object value of `property`
	/// - note: The underlying audio object property must be backed by a Core Foundation object and return a `CFType` with a +1 retain count
	/// - parameter property: The address of the desired property
	/// - parameter type: The underlying `CFType`
	/// - parameter qualifier: An optional property qualifier
	/// - throws: An error if `self` does not have `property` or the property value could not be retrieved
	public func getProperty<T: CFTypeRef>(_ property: PropertyAddress, type: T.Type = T.self, qualifier: PropertyQualifier? = nil) throws -> T {
		return try getAudioObjectProperty(property, from: objectID, type: type, qualifier: qualifier)
	}

	/// Returns the `AudioValueRange` value of `property`
	/// - note: The underlying audio object property must be backed by `AudioValueRange`
	/// - parameter property: The address of the desired property
	/// - throws: An error if `self` does not have `property` or the property value could not be retrieved
	public func getProperty(_ property: PropertyAddress) throws -> AudioValueRange {
		var value = AudioValueRange()
		try readAudioObjectProperty(property, from: objectID, into: &value)
		return value
	}

	/// Returns the `AudioStreamBasicDescription` value of `property`
	/// - note: The underlying audio object property must be backed by `AudioStreamBasicDescription`
	/// - parameter property: The address of the desired property
	/// - throws: An error if `self` does not have `property` or the property value could not be retrieved
	public func getProperty(_ property: PropertyAddress) throws -> AudioStreamBasicDescription {
		var value = AudioStreamBasicDescription()
		try readAudioObjectProperty(property, from: objectID, into: &value)
		return value
	}

	/// Sets the value of `property` to `value`
	/// - note: The underlying audio object property must be backed by `T`
	/// - parameter property: The address of the desired property
	/// - parameter value: The desired value
	/// - throws: An error if `self` does not have `property`, `property` is not settable, or the property value could not be set
	public func setProperty<T>(_ property: PropertyAddress, to value: T) throws {
		var data = value
		try writeAudioObjectProperty(property, on: objectID, from: &data)
	}
}

// MARK: - Array Properties

extension AudioObject {
	/// Returns the array value of `property`
	/// - note: The underlying audio object property must be backed by a C array of `T`
	/// - parameter property: The address of the desired property
	/// - parameter type: The underlying array element type
	/// - parameter qualifier: An optional property qualifier
	/// - throws: An error if `self` does not have `property` or the property value could not be retrieved
	public func getProperty<T>(_ property: PropertyAddress, elementType type: T.Type = T.self, qualifier: PropertyQualifier? = nil) throws -> [T] {
		return try getAudioObjectProperty(property, from: objectID, elementType: type, qualifier: qualifier)
	}

	/// Sets the value of `property` to `value`
	/// - note: The underlying audio object property must be backed by a C array of `T`
	/// - parameter property: The address of the desired property
	/// - parameter value: The desired value
	/// - throws: An error if `self` does not have `property`, `property` is not settable, or the property value could not be set
	public func setProperty<T>(_ property: PropertyAddress, to value: [T]) throws {
		var data = value
		let dataSize = MemoryLayout<T>.stride * value.count
		try writeAudioObjectProperty(property, on: objectID, from: &data, size: dataSize)
	}
}

// MARK: - Translated Properties

extension AudioObject {
	/// Returns `value` translated to a numeric type using `property`
	/// - note: The underlying audio object property must be backed by `AudioValueTranslation`
	/// - note: The `AudioValueTranslation` input type must be `In`
	/// - note: The `AudioValueTranslation` output type must be `Out`
	/// - parameter property: The address of the desired property
	/// - parameter value: The input value to translate
	/// - parameter type: The output type of the translation
	/// - parameter qualifier: An optional property qualifier
	/// - throws: An error if `self` does not have `property` or the property value could not be retrieved
	public func getProperty<In, Out: Numeric>(_ property: PropertyAddress, translatingValue value: In, toType type: Out.Type = Out.self, qualifier: PropertyQualifier? = nil) throws -> Out {
		return try getAudioObjectProperty(property, from: objectID, translatingValue: value, toType: type, qualifier: qualifier)
	}

	/// Returns `value` translated to a Core Foundation type using `property`
	/// - note: The underlying audio object property must be backed by `AudioValueTranslation`
	/// - note: The `AudioValueTranslation` input type must be `In`
	/// - note: The `AudioValueTranslation` output type must be a `CFType` with a +1 retain count
	/// - parameter property: The address of the desired property
	/// - parameter value: The input value to translate
	/// - parameter type: The output type of the translation
	/// - parameter qualifier: An optional property qualifier
	/// - throws: An error if `self` does not have `property` or the property value could not be retrieved
	public func getProperty<In, Out: CFTypeRef>(_ property: PropertyAddress, translatingValue value: In, toType type: Out.Type = Out.self, qualifier: PropertyQualifier? = nil) throws -> Out {
		return try getAudioObjectProperty(property, from: objectID, translatingValue: value, toType: type, qualifier: qualifier)
	}
}

// MARK: - Base Audio Object Properties

extension AudioObject {
	/// Returns the bundle ID of the plug-in that instantiated the object
	/// - remark: This corresponds to the property `kAudioObjectPropertyCreator`
	public var creator: String {
		get throws {
			try getProperty(PropertyAddress(kAudioObjectPropertyCreator), type: CFString.self) as String
		}
	}

	// kAudioObjectPropertyListenerAdded and kAudioObjectPropertyListenerRemoved omitted

	/// Returns the base class of the underlying HAL audio object
	/// - remark: This corresponds to the property `kAudioObjectPropertyBaseClass`
	public var baseClass: AudioClassID {
		get throws {
			try getProperty(PropertyAddress(kAudioObjectPropertyBaseClass))
		}
	}

	/// Returns the class of the underlying HAL audio object
	/// - remark: This corresponds to the property `kAudioObjectPropertyClass`
	public var `class`: AudioClassID {
		get throws {
			try getProperty(PropertyAddress(kAudioObjectPropertyClass))
		}
	}

	/// Returns the audio object's owning object
	/// - remark: This corresponds to the property `kAudioObjectPropertyOwner`
	/// - note: The system audio object does not have an owner
	public var owner: AudioObject {
		get throws {
			try AudioObject.make(getProperty(PropertyAddress(kAudioObjectPropertyOwner)))
		}
	}

	/// Returns the audio object's name
	/// - remark: This corresponds to the property `kAudioObjectPropertyName`
	public var name: String {
		get throws {
			try getProperty(PropertyAddress(kAudioObjectPropertyName), type: CFString.self) as String
		}
	}

	/// Returns the audio object's model name
	/// - remark: This corresponds to the property `kAudioObjectPropertyModelName`
	public var modelName: String {
		get throws {
			try getProperty(PropertyAddress(kAudioObjectPropertyModelName), type: CFString.self) as String
		}
	}

	/// Returns the audio object's manufacturer
	/// - remark: This corresponds to the property `kAudioObjectPropertyManufacturer`
	public var manufacturer: String {
		get throws {
			try getProperty(PropertyAddress(kAudioObjectPropertyManufacturer), type: CFString.self) as String
		}
	}

	/// Returns the name of `element`
	/// - remark: This corresponds to the property `kAudioObjectPropertyElementName`
	/// - parameter element: The desired element
	/// - parameter scope: The desired scope
	public func nameOfElement(_ element: PropertyElement, inScope scope: PropertyScope = .global) throws -> String {
		return try getProperty(PropertyAddress(PropertySelector(kAudioObjectPropertyElementName), scope: scope, element: element), type: CFString.self) as String
	}

	/// Returns the category name of `element` in `scope`
	/// - remark: This corresponds to the property `kAudioObjectPropertyElementCategoryName`
	/// - parameter element: The desired element
	/// - parameter scope: The desired scope
	public func categoryNameOfElement(_ element: PropertyElement, inScope scope: PropertyScope = .global) throws -> String {
		return try getProperty(PropertyAddress(PropertySelector(kAudioObjectPropertyElementCategoryName), scope: scope, element: element), type: CFString.self) as String
	}

	/// Returns the number name of `element`
	/// - remark: This corresponds to the property `kAudioObjectPropertyElementNumberName`
	public func numberNameOfElement(_ element: PropertyElement, inScope scope: PropertyScope = .global) throws -> String {
		return try getProperty(PropertyAddress(PropertySelector(kAudioObjectPropertyElementNumberName), scope: scope, element: element), type: CFString.self) as String
	}

	/// Returns the audio objects owned by `self`
	/// - remark: This corresponds to the property `kAudioObjectPropertyOwnedObjects`
	public var ownedObjects: [AudioObject] {
		get throws {
			try getProperty(PropertyAddress(kAudioObjectPropertyOwnedObjects)).map { try AudioObject.make($0) }
		}
	}
	/// Returns the audio objects owned by `self`
	/// - remark: This corresponds to the property `kAudioObjectPropertyOwnedObjects`
	/// - parameter type: An array of `AudioClassID`s to which the returned objects will be restricted
	public func ownedObjectsOfType(_ type: [AudioClassID]) throws -> [AudioObject] {
		var qualifierData = type
		let qualifierDataSize = MemoryLayout<AudioClassID>.stride * type.count
		let qualifier = PropertyQualifier(value: &qualifierData, size: UInt32(qualifierDataSize))
		return try getProperty(PropertyAddress(kAudioObjectPropertyOwnedObjects), qualifier: qualifier).map { try AudioObject.make($0) }
	}

	/// Returns `true` if the audio object's hardware is drawing attention to itself
	/// - remark: This corresponds to the property `kAudioObjectPropertyIdentify`
	public var identify: Bool {
		get throws {
			try getProperty(PropertyAddress(kAudioObjectPropertyIdentify), type: UInt32.self) != 0
		}
	}
	/// Sets whether the audio object's hardware should draw attention to itself
	/// - remark: This corresponds to the property `kAudioObjectPropertyIdentify`
	/// - parameter value: Whether the audio hardware should draw attention to itself
	public func setIdentify(_ value: Bool) throws {
		try setProperty(PropertyAddress(kAudioObjectPropertyIdentify), to: UInt32(value ? 1 : 0))
	}

	/// Returns the audio object's serial number
	/// - remark: This corresponds to the property `kAudioObjectPropertySerialNumber`
	public var serialNumber: String {
		get throws {
			try getProperty(PropertyAddress(kAudioObjectPropertySerialNumber), type: CFString.self) as String
		}
	}

	/// Returns the audio object's firmware version
	/// - remark: This corresponds to the property `kAudioObjectPropertyFirmwareVersion`
	public var firmwareVersion: String {
		get throws {
			try getProperty(PropertyAddress(kAudioObjectPropertyFirmwareVersion), type: CFString.self) as String
		}
	}
}

// MARK: - Helpers

/// Returns the value of `kAudioObjectPropertyClass` for `objectID`
func AudioObjectClass(_ objectID: AudioObjectID) throws -> AudioClassID {
	var value: AudioClassID = 0
	try readAudioObjectProperty(PropertyAddress(kAudioObjectPropertyClass), from: objectID, into: &value)
	return value
}

/// Returns the value of `kAudioObjectPropertyBaseClass` for `objectID`
func AudioObjectBaseClass(_ objectID: AudioObjectID) throws -> AudioClassID {
	var value: AudioClassID = 0
	try readAudioObjectProperty(PropertyAddress(kAudioObjectPropertyBaseClass), from: objectID, into: &value)
	return value
}

/// The log for `AudioObject` and subclasses
let audioObjectLog = OSLog(subsystem: "org.sbooth.CAAudioHardware", category: "AudioObject")

// MARK: - AudioObject Creation

// Class clusters in the Objective-C sense can't be implemented in Swift
// since Swift initializers don't return a value.
//
// Ideally `AudioObject.init(_ objectID: AudioObjectID)` would initialize and return
// the appropriate subclass, but since that isn't possible,
// `AudioObject.init(_ objectID: AudioObjectID)` has internal access and
// the factory method `AudioObject.make(_ objectID: AudioObjectID)` is public.

extension AudioObject {
	/// Creates and returns an initialized `AudioObject`
	///
	/// Whenever possible this will return a specialized subclass exposing additional functionality
	/// - parameter objectID: The audio object ID
	public static func make(_ objectID: AudioObjectID) throws -> AudioObject {
		guard objectID != kAudioObjectUnknown else {
			os_log(.error, log: audioObjectLog, "kAudioObjectUnknown is not a valid AudioObjectID")
			throw NSError(domain: NSOSStatusErrorDomain, code: Int(kAudioHardwareBadObjectError), userInfo: nil)
		}

		if objectID == kAudioObjectSystemObject {
			return AudioSystemObject.instance
		}

		let baseClass = try AudioObjectBaseClass(objectID)

		switch baseClass {
		case kAudioObjectClassID: 			return try makeAudioObject(objectID);

		case kAudioBoxClassID: 				return AudioBox(objectID) 				// Revisit if a subclass of `AudioBox` is added
		case kAudioClockDeviceClassID: 		return AudioClockDevice(objectID) 		// Revisit if a subclass of `AudioClockDevice` is added

		case kAudioControlClassID: 			return try makeAudioControl(objectID, baseClass: baseClass)
		case kAudioBooleanControlClassID: 	return try makeAudioControl(objectID, baseClass: baseClass)
		case kAudioLevelControlClassID: 	return try makeAudioControl(objectID, baseClass: baseClass)
		case kAudioSelectorControlClassID: 	return try makeAudioControl(objectID, baseClass: baseClass)

		case kAudioDeviceClassID: 			return try makeAudioDevice(objectID)
		case kAudioPlugInClassID: 			return try makeAudioPlugIn(objectID)
		case kAudioStreamClassID: 			return AudioStream(objectID) 			// Revisit if a subclass of `AudioStream` is added

		default: 							break
		}

		if #available(macOS 14.2, *) {
			switch baseClass {
			case kAudioProcessClassID:		return AudioProcess(objectID)			// Revisit if a subclass of `AudioProcess` is added
			case kAudioTapClassID: 			return AudioTap(objectID)				// Revisit if a subclass of `AudioTap` is added
			case kAudioSubTapClassID: 		return AudioSubtap(objectID)			// Revisit if a subclass of `AudioSubtap` is added
			default: 						break
			}
		}

		os_log(.debug, log: audioObjectLog, "Unknown audio object base class '%{public}@' for audio object 0x%{public}@", baseClass.fourCC, objectID.hexString)
		return AudioObject(objectID)
	}
}

// MARK: -

/// A thin wrapper around a HAL audio object property selector for a specific `AudioObject` subclass
public struct AudioObjectSelector<T: AudioObject>: Equatable, Hashable, Sendable {
	/// The underlying `AudioObjectPropertySelector` value
	let rawValue: AudioObjectPropertySelector

	/// Creates a new instance with the specified value
	/// - parameter value: The value to use for the new instance
	init(_ value: AudioObjectPropertySelector) {
		self.rawValue = value
	}
}

extension AudioObject {
	/// Returns `true` if `self` has `selector` in `scope` on `element`
	/// - parameter selector: The selector of the desired property
	/// - parameter scope: The desired scope
	/// - parameter element: The desired element
	public func hasSelector(_ selector: AudioObjectSelector<AudioObject>, inScope scope: PropertyScope = .global, onElement element: PropertyElement = .main) -> Bool {
		return hasProperty(PropertyAddress(PropertySelector(selector.rawValue), scope: scope, element: element))
	}

	/// Returns `true` if `selector` in `scope` on `element` is settable
	/// - parameter selector: The selector of the desired property
	/// - parameter scope: The desired scope
	/// - parameter element: The desired element
	/// - throws: An error if `self` does not have the requested property
	public func isSelectorSettable(_ selector: AudioObjectSelector<AudioObject>, inScope scope: PropertyScope = .global, onElement element: PropertyElement = .main) throws -> Bool {
		return try isPropertySettable(PropertyAddress(PropertySelector(selector.rawValue), scope: scope, element: element))
	}

	/// Registers `block` to be performed when `selector` in `scope` on `element` changes
	/// - parameter selector: The selector of the desired property
	/// - parameter scope: The desired scope
	/// - parameter element: The desired element
	/// - parameter queue: An optional dispatch queue on which `block` will be invoked.
	/// - parameter block: A closure to invoke when the property changes or `nil` to remove the previous value
	/// - throws: An error if the property listener could not be registered
	public func whenSelectorChanges(_ selector: AudioObjectSelector<AudioObject>, inScope scope: PropertyScope = .global, onElement element: PropertyElement = .main, on queue: DispatchQueue? = nil, perform block: PropertyChangeNotificationBlock?) throws {
		try whenPropertyChanges(PropertyAddress(PropertySelector(selector.rawValue), scope: scope, element: element), on: queue, perform: block)
	}
}

extension AudioObjectSelector where T == AudioObject {
	/// The wildcard property selector `kAudioObjectPropertySelectorWildcard`
	public static let wildcard = AudioObjectSelector(kAudioObjectPropertySelectorWildcard)

	/// The property selector `kAudioObjectPropertyCreator`
	public static let creator = AudioObjectSelector(kAudioObjectPropertyCreator)
	// kAudioObjectPropertyListenerAdded and kAudioObjectPropertyListenerRemoved omitted

	/// The property selector `kAudioObjectPropertyBaseClass`
	public static let baseClass = AudioObjectSelector(kAudioObjectPropertyBaseClass)
	/// The property selector `kAudioObjectPropertyClass`
	public static let `class` = AudioObjectSelector(kAudioObjectPropertyClass)
	/// The property selector `kAudioObjectPropertyOwner`
	public static let owner = AudioObjectSelector(kAudioObjectPropertyOwner)
	/// The property selector `kAudioObjectPropertyName`
	public static let name = AudioObjectSelector(kAudioObjectPropertyName)
	/// The property selector `kAudioObjectPropertyModelName`
	public static let modelName = AudioObjectSelector(kAudioObjectPropertyModelName)
	/// The property selector `kAudioObjectPropertyManufacturer`
	public static let manufacturer = AudioObjectSelector(kAudioObjectPropertyManufacturer)
	/// The property selector `kAudioObjectPropertyElementName`
	public static let elementName = AudioObjectSelector(kAudioObjectPropertyElementName)
	/// The property selector `kAudioObjectPropertyElementCategoryName`
	public static let elementCategoryName = AudioObjectSelector(kAudioObjectPropertyElementCategoryName)
	/// The property selector `kAudioObjectPropertyElementNumberName`
	public static let elementNumberName = AudioObjectSelector(kAudioObjectPropertyElementNumberName)
	/// The property selector `kAudioObjectPropertyOwnedObjects`
	public static let ownedObjects = AudioObjectSelector(kAudioObjectPropertyOwnedObjects)
	/// The property selector `kAudioObjectPropertyIdentify`
	public static let identify = AudioObjectSelector(kAudioObjectPropertyIdentify)
	/// The property selector `kAudioObjectPropertySerialNumber`
	public static let serialNumber = AudioObjectSelector(kAudioObjectPropertySerialNumber)
	/// The property selector `kAudioObjectPropertyFirmwareVersion`
	public static let firmwareVersion = AudioObjectSelector(kAudioObjectPropertyFirmwareVersion)
}

extension AudioObjectSelector: CustomStringConvertible {
	public var description: String {
		return "\(type(of: T.self)): '\(rawValue.fourCC)'"
	}
}

// MARK: -

/// Creates and returns an initialized `AudioObject` or subclass.
func makeAudioObject(_ objectID: AudioObjectID) throws -> AudioObject {
	precondition(objectID != kAudioObjectUnknown)
	precondition(objectID != kAudioObjectSystemObject)

	let objectClass = try AudioObjectClass(objectID)

	switch objectClass {
	case kAudioObjectClassID: 		return AudioObject(objectID)
	case kAudioBoxClassID: 			return AudioBox(objectID)
	case kAudioClockDeviceClassID: 	return AudioClockDevice(objectID)
	case kAudioControlClassID: 		return AudioControl(objectID)
	case kAudioDeviceClassID: 		return AudioDevice(objectID)
	case kAudioPlugInClassID: 		return AudioPlugIn(objectID)
	case kAudioStreamClassID: 		return AudioStream(objectID)
	default: 						break
	}

	if #available(macOS 14.2, *) {
		switch objectClass {
		case kAudioProcessClassID: 	return AudioProcess(objectID)
		case kAudioTapClassID: 		return AudioTap(objectID)
		case kAudioSubTapClassID: 	return AudioSubtap(objectID)
		default: 					break
		}
	}

	os_log(.debug, log: audioObjectLog, "Unknown audio object class '%{public}@' for audio object 0x%{public}@", objectClass.fourCC, objectID.hexString)
	return AudioObject(objectID)
}<|MERGE_RESOLUTION|>--- conflicted
+++ resolved
@@ -39,13 +39,8 @@
 
 	/// Removes all property listeners
 	/// - note: Errors are logged but otherwise ignored
-<<<<<<< HEAD
-	func removeAllPropertyListeners() {
-		propertyListeners.withLock {
-=======
 	final func removeAllPropertyListeners() {
 		propertyListeners.withLockUnchecked {
->>>>>>> 6a0e6f9b
 			for (property, listener) in $0 {
 				var address = property.rawValue
 				let result = AudioObjectRemovePropertyListenerBlock(objectID, &address, listener.queue, listener.block)
