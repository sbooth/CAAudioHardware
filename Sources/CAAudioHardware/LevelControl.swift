//
// Copyright © 2020-2025 Stephen F. Booth <me@sbooth.org>
// Part of https://github.com/sbooth/CAAudioHardware
// MIT license
//

import Foundation
import CoreAudio
import os.log

/// A HAL audio level control object
/// - remark: This class correponds to objects with base class `kAudioLevelControlClassID`
<<<<<<< HEAD
public class LevelControl: AudioControl, @unchecked Sendable {
	// A textual representation of this instance, suitable for debugging.
	public override var debugDescription: String {
		do {
			return "<\(type(of: self)): 0x\(objectID.hexString), (\(try scope), \(try element)), \(try scalarValue)>"
		} catch {
			return super.debugDescription
		}
	}
}

extension LevelControl {
=======
public class LevelControl: AudioControl {
>>>>>>> d927963d
	/// Returns the control's scalar value
	/// - remark: This corresponds to the property `kAudioLevelControlPropertyScalarValue`
	public var scalarValue: Float {
		get throws {
			try getProperty(PropertyAddress(kAudioLevelControlPropertyScalarValue))
		}
	}
	/// Sets the control's scalar value
	/// - remark: This corresponds to the property `kAudioLevelControlPropertyScalarValue`
	public func setScalarValue(_ value: Float) throws {
		try setProperty(PropertyAddress(kAudioLevelControlPropertyScalarValue), to: value)
	}

	/// Returns the control's decibel value
	/// - remark: This corresponds to the property `kAudioLevelControlPropertyDecibelValue`
	public var decibelValue: Float {
		get throws {
			try getProperty(PropertyAddress(kAudioLevelControlPropertyDecibelValue))
		}
	}
	/// Sets the control's decibel value
	/// - remark: This corresponds to the property `kAudioLevelControlPropertyDecibelValue`
	public func setDecibelValue(_ value: Float) throws {
		try setProperty(PropertyAddress(kAudioLevelControlPropertyDecibelValue), to: value)
	}

	/// Returns the decibel range
	/// - remark: This corresponds to the property `kAudioLevelControlPropertyDecibelRange`
	public var decibelRange: ClosedRange<Float> {
		get throws {
			let value: AudioValueRange = try getProperty(PropertyAddress(kAudioLevelControlPropertyDecibelRange))
			return Float(value.mMinimum) ... Float(value.mMaximum)
		}
	}

	/// Converts `scalar` to decibels and returns the converted value
	/// - remark: This corresponds to the property `kAudioLevelControlPropertyConvertScalarToDecibels`
	/// - parameter scalar: The value to convert
	public func convertToDecibels(fromScalar scalar: Float) throws -> Float {
		return try getProperty(PropertyAddress(kAudioLevelControlPropertyConvertScalarToDecibels), initialValue: scalar)
	}

	/// Converts `decibels` to scalar and returns the converted value
	/// - remark: This corresponds to the property `kAudioLevelControlPropertyConvertDecibelsToScalar`
	/// - parameter decibels: The value to convert
	public func convertToScalar(fromDecibels decibels: Float) throws -> Float {
		return try getProperty(PropertyAddress(kAudioLevelControlPropertyConvertDecibelsToScalar), initialValue: decibels)
	}

	// A textual representation of this instance, suitable for debugging.
	public override var debugDescription: String {
		do {
			return "<\(type(of: self)): 0x\(objectID.hexString), (\(try scope), \(try element)), \(try scalarValue)>"
		} catch {
			return super.debugDescription
		}
	}
}

extension LevelControl {
	/// Returns `true` if `self` has `selector`
	/// - parameter selector: The selector of the desired property
	public func hasSelector(_ selector: AudioObjectSelector<LevelControl>) -> Bool {
		return hasProperty(PropertyAddress(PropertySelector(selector.rawValue)))
	}

	/// Returns `true` if `selector` is settable
	/// - parameter selector: The selector of the desired property
	/// - throws: An error if `self` does not have the requested property
	public func isSelectorSettable(_ selector: AudioObjectSelector<LevelControl>) throws -> Bool {
		return try isPropertySettable(PropertyAddress(PropertySelector(selector.rawValue)))
	}

	/// Registers `block` to be performed when `selector` changes
	/// - parameter selector: The selector of the desired property
	/// - parameter queue: An optional dispatch queue on which `block` will be invoked.
	/// - parameter block: A closure to invoke when the property changes or `nil` to remove the previous value
	/// - throws: An error if the property listener could not be registered
	public func whenSelectorChanges(_ selector: AudioObjectSelector<LevelControl>, on queue: DispatchQueue? = nil, perform block: PropertyChangeNotificationBlock?) throws {
		try whenPropertyChanges(PropertyAddress(PropertySelector(selector.rawValue)), on: queue, perform: block)
	}
}

extension AudioObjectSelector where T == LevelControl {
	/// The property selector `kAudioLevelControlPropertyScalarValue`
	public static let scalarValue = AudioObjectSelector(kAudioLevelControlPropertyScalarValue)
	/// The property selector `kAudioLevelControlPropertyDecibelValue`
	public static let decibelValue = AudioObjectSelector(kAudioLevelControlPropertyDecibelValue)
	/// The property selector `kAudioLevelControlPropertyDecibelRange`
	public static let decibelRange = AudioObjectSelector(kAudioLevelControlPropertyDecibelRange)
	/// The property selector `kAudioLevelControlPropertyConvertScalarToDecibels`
	public static let scalarToDecibels = AudioObjectSelector(kAudioLevelControlPropertyConvertScalarToDecibels)
	/// The property selector `kAudioLevelControlPropertyConvertDecibelsToScalar`
	public static let decibelsToScalar = AudioObjectSelector(kAudioLevelControlPropertyConvertDecibelsToScalar)
}

// MARK: -

/// A HAL audio volume control object
/// - remark: This class correponds to objects with base class `kAudioVolumeControlClassID`
public class VolumeControl: LevelControl, @unchecked Sendable {
}

/// A HAL audio LFE volume control object
/// - remark: This class correponds to objects with base class `kAudioLFEVolumeControlClassID`
public class LFEVolumeControl: LevelControl, @unchecked Sendable {
}

// MARK: -

/// Creates and returns an initialized `LevelControl` or subclass.
func makeLevelControl(_ objectID: AudioObjectID) throws -> LevelControl {
	precondition(objectID != kAudioObjectUnknown)
	precondition(objectID != kAudioObjectSystemObject)

	let objectClass = try AudioObject.getClass(objectID)

	switch objectClass {
	case kAudioLevelControlClassID: 			return LevelControl(objectID)
	case kAudioVolumeControlClassID: 			return VolumeControl(objectID)
	case kAudioLFEVolumeControlClassID: 		return LFEVolumeControl(objectID)
	default:
		os_log(.debug, log: audioObjectLog, "Unknown level control class '%{public}@' for audio object 0x%{public}@", objectClass.fourCC, objectID.hexString)
		return LevelControl(objectID)
	}
}<|MERGE_RESOLUTION|>--- conflicted
+++ resolved
@@ -10,22 +10,7 @@
 
 /// A HAL audio level control object
 /// - remark: This class correponds to objects with base class `kAudioLevelControlClassID`
-<<<<<<< HEAD
 public class LevelControl: AudioControl, @unchecked Sendable {
-	// A textual representation of this instance, suitable for debugging.
-	public override var debugDescription: String {
-		do {
-			return "<\(type(of: self)): 0x\(objectID.hexString), (\(try scope), \(try element)), \(try scalarValue)>"
-		} catch {
-			return super.debugDescription
-		}
-	}
-}
-
-extension LevelControl {
-=======
-public class LevelControl: AudioControl {
->>>>>>> d927963d
 	/// Returns the control's scalar value
 	/// - remark: This corresponds to the property `kAudioLevelControlPropertyScalarValue`
 	public var scalarValue: Float {
