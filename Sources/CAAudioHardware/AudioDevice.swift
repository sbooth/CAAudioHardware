//
// Copyright © 2020-2025 Stephen F. Booth <me@sbooth.org>
// Part of https://github.com/sbooth/CAAudioHardware
// MIT license
//

import Foundation
import CoreAudio
import os.log

/// A HAL audio device object
///
/// This class has four scopes (`kAudioObjectPropertyScopeGlobal`, `kAudioObjectPropertyScopeInput`, `kAudioObjectPropertyScopeOutput`, and `kAudioObjectPropertyScopePlayThrough`), a main element (`kAudioObjectPropertyElementMain`), and an element for each channel in each stream
/// - remark: This class correponds to objects with base class `kAudioDeviceClassID`
<<<<<<< HEAD
public class AudioDevice: AudioObject, @unchecked Sendable {
=======
public class AudioDevice: AudioClockDevice {
>>>>>>> 4a8b743d
	/// Returns the available audio devices
	/// - remark: This corresponds to the property`kAudioHardwarePropertyDevices` on `kAudioObjectSystemObject`
	public static var devices: [AudioDevice] {
		get throws {
			try getPropertyData(objectID: .systemObject, property: PropertyAddress(kAudioHardwarePropertyDevices)).map { try makeAudioDevice($0) }
		}
	}

	/// Returns the default input device or `nil` if unknown
	/// - remark: This corresponds to the property`kAudioHardwarePropertyDefaultInputDevice` on `kAudioObjectSystemObject`
	public static var defaultInputDevice: AudioDevice? {
		get throws {
			let objectID: AudioObjectID = try getPropertyData(objectID: .systemObject, property: PropertyAddress(kAudioHardwarePropertyDefaultInputDevice))
			guard objectID != kAudioObjectUnknown else {
				return nil
			}
			return try makeAudioDevice(objectID)
		}
	}

	/// Returns the default output device or `nil` if unknown
	/// - remark: This corresponds to the property`kAudioHardwarePropertyDefaultOutputDevice` on `kAudioObjectSystemObject`
	public static var defaultOutputDevice: AudioDevice? {
		get throws {
			let objectID: AudioObjectID = try getPropertyData(objectID: .systemObject, property: PropertyAddress(kAudioHardwarePropertyDefaultOutputDevice))
			guard objectID != kAudioObjectUnknown else {
				return nil
			}
			return try makeAudioDevice(objectID)
		}
	}

	/// Returns the default system output device or `nil` if unknown
	/// - remark: This corresponds to the property`kAudioHardwarePropertyDefaultSystemOutputDevice` on `kAudioObjectSystemObject`
	public static var defaultSystemOutputDevice: AudioDevice? {
		get throws {
			let objectID: AudioObjectID = try getPropertyData(objectID: .systemObject, property: PropertyAddress(kAudioHardwarePropertyDefaultSystemOutputDevice))
			guard objectID != kAudioObjectUnknown else {
				return nil
			}
			return try makeAudioDevice(objectID)
		}
	}

	/// Returns an initialized `AudioDevice` with `uid` or `nil` if unknown
	/// - remark: This corresponds to the property `kAudioHardwarePropertyTranslateUIDToDevice` on `kAudioObjectSystemObject`
	/// - parameter uid: The UID of the desired device
	public static func makeDevice(forUID uid: String) throws -> AudioDevice? {
		var qualifier = uid as CFString
		let objectID: AudioObjectID = try getPropertyData(objectID: .systemObject, property: PropertyAddress(kAudioHardwarePropertyTranslateUIDToDevice), qualifier: PropertyQualifier(&qualifier))
		guard objectID != kAudioObjectUnknown else {
			return nil
		}
		return try makeAudioDevice(objectID)
	}

	/// Returns `true` if the device supports input
	///
	/// - note: A device supports input if it has buffers in `kAudioObjectPropertyScopeInput` for the property `kAudioDevicePropertyStreamConfiguration`
	public var supportsInput: Bool {
		get throws {
			try streamConfiguration(inScope: .input).numberBuffers > 0
		}
	}

	/// Returns `true` if the device supports output
	///
	/// - note: A device supports output if it has buffers in `kAudioObjectPropertyScopeOutput` for the property `kAudioDevicePropertyStreamConfiguration`
	public var supportsOutput: Bool {
		get throws {
			try streamConfiguration(inScope: .output).numberBuffers > 0
		}
	}

	// A textual representation of this instance, suitable for debugging.
	public override var debugDescription: String {
		do {
			return "<\(type(of: self)): 0x\(objectID.hexString) \"\(try name)\">"
		} catch {
			return super.debugDescription
		}
	}
}

// MARK: - Starting and Stopping the Audio Device

extension AudioDevice {
	/// Starts IO for the given`IOProc`
	/// - parameter ioProcID: The `IOProc` to start
	/// - remark: If `ioProcID` is `nil` the device is started regardless of whether any `IOProc`s are registered
	public func start(ioProcID: AudioDeviceIOProcID? = nil) throws {
		let result = AudioDeviceStart(objectID, ioProcID)
		guard result == kAudioHardwareNoError else {
			os_log(.error, log: audioObjectLog, "AudioDeviceStart (0x%x) failed: '%{public}@'", objectID, UInt32(result).fourCC)
			throw NSError(domain: NSOSStatusErrorDomain, code: Int(result))
		}
	}

	/// Starts IO for the given `IOProc` and aligns the IO cycle of the device with `time`
	/// - parameter time: The requested start time
	/// - parameter ioProcID: The `AudioDeviceIOProcID` to start.
	/// - parameter flags: Desired flags
	/// - remark: If `ioProcID` is `nil` the device is started regardless of whether any `IOProc`s are registered
	/// - returns: The time at which the `IOProc` will start
	public func start(at time: AudioTimeStamp, flags: UInt32 = 0, ioProcID: AudioDeviceIOProcID? = nil) throws -> AudioTimeStamp {
		var timestamp = time
		let result = AudioDeviceStartAtTime(objectID, ioProcID, &timestamp, flags)
		guard result == kAudioHardwareNoError else {
			os_log(.error, log: audioObjectLog, "AudioDeviceStartAtTime (0x%x) failed: '%{public}@'", objectID, UInt32(result).fourCC)
			throw NSError(domain: NSOSStatusErrorDomain, code: Int(result))
		}
		return timestamp
	}

	/// Stops IO for the given `IOProc`
	/// - parameter ioProcID: The `IOProc` to stop
	public func stop(ioProcID: AudioDeviceIOProcID? = nil) throws {
		let result = AudioDeviceStop(objectID, ioProcID)
		guard result == kAudioHardwareNoError else {
			os_log(.error, log: audioObjectLog, "AudioDeviceStop (0x%x) failed: '%{public}@'", objectID, UInt32(result).fourCC)
			throw NSError(domain: NSOSStatusErrorDomain, code: Int(result))
		}
	}
}

// MARK: - Audio Device Timing

extension AudioDevice {
	/// Returns the device's current time
	/// - parameter flags: The desired time representations
	public func currentTime(_ flags: AudioTimeStampFlags) throws -> AudioTimeStamp {
		var timestamp = AudioTimeStamp()
		timestamp.mFlags = flags
		let result = AudioDeviceGetCurrentTime(objectID, &timestamp)
		guard result == kAudioHardwareNoError else {
			os_log(.error, log: audioObjectLog, "AudioDeviceGetCurrentTime (0x%x) failed: '%{public}@'", objectID, UInt32(result).fourCC)
			throw NSError(domain: NSOSStatusErrorDomain, code: Int(result))
		}
		return timestamp
	}

	/// Returns the device's current time
	public var currentTime: AudioTimeStamp {
		get throws {
			try currentTime(.sampleHostTimeValid)
		}
	}

	/// Returns the time equal to or later than `time` that is the best time to start IO
	/// - parameter time: The requested start time
	/// - parameter flags: Desired flags
	/// - returns: The best time to start IO
	public func nearestStartTime(to time: AudioTimeStamp, flags: UInt32 = 0) throws -> AudioTimeStamp {
		var timestamp = time
		let result = AudioDeviceGetNearestStartTime(objectID, &timestamp, flags)
		guard result == kAudioHardwareNoError else {
			os_log(.error, log: audioObjectLog, "AudioDeviceGetNearestStartTime (0x%x) failed: '%{public}@'", objectID, UInt32(result).fourCC)
			throw NSError(domain: NSOSStatusErrorDomain, code: Int(result))
		}
		return timestamp
	}

	/// Translates `time` from one time base to another
	/// - parameter time: The time to translate
	/// - parameter flags: The desired time representations
	public func translateTime(_ time: AudioTimeStamp, flags: AudioTimeStampFlags = .sampleHostTimeValid) throws -> AudioTimeStamp {
		var inTime = time
		var outTime = AudioTimeStamp()
		outTime.mFlags = flags
		let result = AudioDeviceTranslateTime(objectID, &inTime, &outTime)
		guard result == kAudioHardwareNoError else {
			os_log(.error, log: audioObjectLog, "AudioDeviceTranslateTime (0x%x) failed: '%{public}@'", objectID, UInt32(result).fourCC)
			throw NSError(domain: NSOSStatusErrorDomain, code: Int(result))
		}
		return outTime
	}
}

// MARK: - Audio Device Base Properties

extension AudioDevice {
	/// Returns the configuration application
	/// - remark: This corresponds to the property `kAudioDevicePropertyConfigurationApplication`
	public var configurationApplication: String {
		get throws {
			try getProperty(PropertyAddress(kAudioDevicePropertyConfigurationApplication), type: CFString.self) as String
		}
	}

	/// Returns the model UID
	/// - remark: This corresponds to the property `kAudioDevicePropertyModelUID`
	public var modelUID: String {
		get throws {
			try getProperty(PropertyAddress(kAudioDevicePropertyModelUID), type: CFString.self) as String
		}
	}
	
	/// Returns related audio devices
	/// - remark: This corresponds to the property `kAudioDevicePropertyRelatedDevices`
	public var relatedDevices: [AudioDevice] {
		get throws {
			try getProperty(PropertyAddress(kAudioDevicePropertyRelatedDevices)).map { try makeAudioDevice($0) }
		}
	}

	/// Starts or stops the device
	/// - remark: This corresponds to the property `kAudioDevicePropertyDeviceIsRunning`
	/// - parameter value: The desired property value
	public func setIsRunning(_ value: Bool) throws {
		try setProperty(PropertyAddress(kAudioDevicePropertyDeviceIsRunning), to: UInt32(value ? 1 : 0))
	}

	/// Returns `true` if the device can be the default device
	/// - remark: This corresponds to the property `kAudioDevicePropertyDeviceCanBeDefaultDevice`
	/// - parameter scope: The desired scope
	public func canBeDefault(inScope scope: PropertyScope) throws -> Bool {
		return try getProperty(PropertyAddress(PropertySelector(kAudioDevicePropertyDeviceCanBeDefaultDevice), scope: scope), type: UInt32.self) != 0
	}

	/// Returns `true` if the device can be the system default device
	/// - remark: This corresponds to the property `kAudioDevicePropertyDeviceCanBeDefaultSystemDevice`
	/// - parameter scope: The desired scope
	public func canBeSystemDefault(inScope scope: PropertyScope) throws -> Bool {
		return try getProperty(PropertyAddress(PropertySelector(kAudioDevicePropertyDeviceCanBeDefaultSystemDevice), scope: scope), type: UInt32.self) != 0
	}

	/// Returns the latency in frames
	/// - remark: This corresponds to the property `kAudioDevicePropertyLatency`
	/// - parameter scope: The desired scope
	public func latency(inScope scope: PropertyScope) throws -> Int {
		return Int(try getProperty(PropertyAddress(PropertySelector(kAudioDevicePropertyLatency), scope: scope), type: UInt32.self))
	}

	/// Returns the input latency in frames
	/// - remark: This corresponds to the property `kAudioDevicePropertyLatency` on `kAudioObjectPropertyScopeInput`
	public var inputLatency: Int {
		get throws {
			try latency(inScope: .input)
		}
	}

	/// Returns the output latency in frames
	/// - remark: This corresponds to the property `kAudioDevicePropertyLatency` on `kAudioObjectPropertyScopeOutput`
	public var outputLatency: Int {
		get throws {
			try latency(inScope: .output)
		}
	}

	/// Returns the device's streams
	/// - remark: This corresponds to the property `kAudioDevicePropertyStreams`
	/// - parameter scope: The desired scope
	public func streams(inScope scope: PropertyScope) throws -> [AudioStream] {
		// Revisit if a subclass of `AudioStream` is added
		return try getProperty(PropertyAddress(PropertySelector(kAudioDevicePropertyStreams), scope: scope)).map { AudioStream($0) }
	}

	/// Returns the safety offset in frames
	/// - remark: This corresponds to the property `kAudioDevicePropertySafetyOffset`
	/// - parameter scope: The desired scope
	public func safetyOffset(inScope scope: PropertyScope) throws -> Int {
		return Int(try getProperty(PropertyAddress(PropertySelector(kAudioDevicePropertySafetyOffset), scope: scope), type: UInt32.self))
	}

	/// Returns the input safety offset in frames
	/// - remark: This corresponds to the property `kAudioDevicePropertySafetyOffset` on `kAudioDevicePropertyScopeInput`
	public var inputSafetyOffset: Int {
		get throws {
			try safetyOffset(inScope: .input)
		}
	}

	/// Returns the output safety offset in frames
	/// - remark: This corresponds to the property `kAudioDevicePropertySafetyOffset` on `kAudioDevicePropertyScopeOutput`
	public var outputSafetyOffset: Int {
		get throws {
			try safetyOffset(inScope: .output)
		}
	}

	/// Returns the URL of the device's icon
	/// - remark: This corresponds to the property `kAudioDevicePropertyIcon`
	/// - note: This property is not supported by all devices
	public var icon: URL {
		get throws {
			try getProperty(PropertyAddress(kAudioDevicePropertyIcon), type: CFURL.self) as URL
		}
	}

	/// Returns `true` if the device is hidden
	/// - remark: This corresponds to the property `kAudioDevicePropertyIsHidden`
	public var isHidden: Bool {
		get throws {
			try getProperty(PropertyAddress(kAudioDevicePropertyIsHidden), type: UInt32.self) != 0
		}
	}

	/// Returns the preferred stereo channels for the device
	/// - remark: This corresponds to the property `kAudioDevicePropertyPreferredChannelsForStereo`
	/// - parameter scope: The desired scope
	public func preferredStereoChannels(inScope scope: PropertyScope) throws -> (PropertyElement, PropertyElement) {
		let channels = try getProperty(PropertyAddress(PropertySelector(kAudioDevicePropertyPreferredChannelsForStereo), scope: scope), elementType: UInt32.self)
		precondition(channels.count == 2)
		return (PropertyElement(channels[0]), PropertyElement(channels[1]))
	}
	/// Sets the preferred stereo channels
	/// - remark: This corresponds to the property `kAudioDevicePropertyPreferredChannelsForStereo`
	/// - parameter value: The desired property value
	/// - parameter scope: The desired scope
	public func setPreferredStereoChannels(_ value: (PropertyElement, PropertyElement), inScope scope: PropertyScope) throws {
		try setProperty(PropertyAddress(PropertySelector(kAudioDevicePropertyPreferredChannelsForStereo), scope: scope), to: [value.0.rawValue, value.1.rawValue])
	}

	/// Returns the preferred input stereo channels for the device
	/// - remark: This corresponds to the property `kAudioDevicePropertyPreferredChannelsForStereo` on `kAudioObjectPropertyScopeInput`
	public var preferredInputStereoChannels: (PropertyElement, PropertyElement) {
		get throws {
			try preferredStereoChannels(inScope: .input)
		}
	}
	/// Sets the preferred input stereo channels
	/// - remark: This corresponds to the property `kAudioDevicePropertyPreferredChannelsForStereo` on `kAudioObjectPropertyScopeInput`
	/// - parameter value: The desired property value
	public func setPreferredInputStereoChannels(_ value: (PropertyElement, PropertyElement)) throws {
		try setPreferredStereoChannels(value, inScope: .input)
	}

	/// Returns the preferred output stereo channels for the device
	/// - remark: This corresponds to the property `kAudioDevicePropertyPreferredChannelsForStereo` on `kAudioObjectPropertyScopeOutput`
	public var preferredOutputStereoChannels: (PropertyElement, PropertyElement) {
		get throws {
			try preferredStereoChannels(inScope: .output)
		}
	}
	/// Sets the preferred output stereo channels
	/// - remark: This corresponds to the property `kAudioDevicePropertyPreferredChannelsForStereo` on `kAudioObjectPropertyScopeOutput`
	/// - parameter value: The desired property value
	public func setPreferredOutputStereoChannels(_ value: (PropertyElement, PropertyElement)) throws {
		try setPreferredStereoChannels(value, inScope: .output)
	}

	/// Returns the preferred channel layout
	/// - remark: This corresponds to the property `kAudioDevicePropertyPreferredChannelLayout`
	/// - parameter scope: The desired scope
	public func preferredChannelLayout(inScope scope: PropertyScope) throws -> AudioChannelLayoutWrapper {
		let property = PropertyAddress(PropertySelector(kAudioDevicePropertyPreferredChannelLayout), scope: scope)
		let dataSize = try AudioObject.propertyDataSize(objectID: objectID, property: property)
		let mem = UnsafeMutablePointer<UInt8>.allocate(capacity: dataSize)
		do {
			try AudioObject.readPropertyData(objectID: objectID, property: property, into: mem, size: dataSize)
		} catch let error {
			mem.deallocate()
			throw error
		}
		return AudioChannelLayoutWrapper(mem)
	}
	/// Sets the preferred channel layout
	/// - remark: This corresponds to the property `kAudioDevicePropertyPreferredChannelLayout`
	/// - parameter value: The desired property value
	/// - parameter scope: The desired scope
	public func setPreferredChannelLayout(_ value: UnsafePointer<AudioChannelLayout>, inScope scope: PropertyScope) throws {
		let dataSize = AudioChannelLayout.sizeInBytes(maximumDescriptions: Int(value.pointee.mNumberChannelDescriptions))
		try AudioObject.writePropertyData(objectID: objectID, property: PropertyAddress(PropertySelector(kAudioDevicePropertyPreferredChannelLayout), scope: scope), from: value, size: dataSize)
	}
}

// MARK: - Audio Device Properties

extension AudioDevice {
	/// Returns any error codes loading the driver plugin
	/// - remark: This corresponds to the property `kAudioDevicePropertyPlugIn`
	public var plugIn: OSStatus {
		get throws {
			try getProperty(PropertyAddress(kAudioDevicePropertyPlugIn))
		}
	}

	/// Returns `true` if the device is running somewhere
	/// - remark: This corresponds to the property `kAudioDevicePropertyDeviceIsRunningSomewhere`
	public var isRunningSomewhere: Bool {
		get throws {
			try getProperty(PropertyAddress(kAudioDevicePropertyDeviceIsRunningSomewhere), type: UInt32.self) != 0
		}
	}

	/// Returns the owning pid or `-1` if the device is available to all processes
	/// - remark: This corresponds to the property `kAudioDevicePropertyHogMode`
	public var hogMode: pid_t {
		get throws {
			try getProperty(PropertyAddress(kAudioDevicePropertyHogMode))
		}
	}
	/// Sets the owning pid
	/// - remark: This corresponds to the property `kAudioDevicePropertyHogMode`
	public func setHogMode(_ value: pid_t) throws {
		try setProperty(PropertyAddress(kAudioDevicePropertyHogMode), to: value)
	}

	// Hog mode helpers

	/// Returns `true` if the device is hogged
	public var isHogged: Bool {
		get throws {
			try hogMode != -1
		}
	}

	/// Returns `true` if the device is hogged and the current process is the owner
	public var isHogOwner: Bool {
		get throws {
			try hogMode == getpid()
		}
	}

	/// Takes hog mode
	public func startHogging() throws {
		let hogpid = try hogMode

		guard hogpid != getpid() else {
			os_log(.debug, log: audioObjectLog, "Ignoring request to take hog mode on already-hogged device 0x%x", objectID)
			return
		}

		if hogpid != -1 {
			os_log(.error, log: audioObjectLog, "Device 0x%x is already hogged by pid %d", objectID, hogpid)
		}

		os_log(.info, log: audioObjectLog, "Taking hog mode for device 0x%x", objectID)
		// The passed value is ignored
		try setHogMode(1)
	}

	/// Releases hog mode if the device is hogged and the current process is the owner
	public func stopHogging() throws {
		let hogpid = try hogMode

		guard hogpid != -1 else {
			os_log(.debug, log: audioObjectLog, "Ignoring request to release hog mode on non-hogged device 0x%x", objectID)
			return
		}

		if hogpid != getpid() {
			os_log(.error, log: audioObjectLog, "Device 0x%x is hogged by pid %d", objectID, hogpid)
		}

		os_log(.info, log: audioObjectLog, "Releasing hog mode for device 0x%x", objectID)
		try setHogMode(-1)
	}

	/// Returns the buffer size in frames
	/// - remark: This corresponds to the property `kAudioDevicePropertyBufferFrameSize`
	public var bufferFrameSize: Int {
		get throws {
			Int(try getProperty(PropertyAddress(kAudioDevicePropertyBufferFrameSize), type: UInt32.self))
		}
	}
	/// Sets the buffer size in frames
	/// - remark: This corresponds to the property `kAudioDevicePropertyBufferFrameSize`
	public func setBufferFrameSize(_ value: Int) throws {
		try setProperty(PropertyAddress(kAudioDevicePropertyBufferFrameSize), to: UInt32(value))
	}

	/// Returns the minimum and maximum values for the buffer size in frames
	/// - remark: This corresponds to the property `kAudioDevicePropertyBufferFrameSizeRange`
	public var bufferFrameSizeRange: ClosedRange<Int> {
		get throws {
			let value: AudioValueRange = try getProperty(PropertyAddress(kAudioDevicePropertyBufferFrameSizeRange))
			return Int(value.mMinimum) ... Int(value.mMaximum)
		}
	}

	/// Returns the variable buffer frame size
	/// - remark: This corresponds to the property `kAudioDevicePropertyUsesVariableBufferFrameSizes`
	public var usesVariableBufferFrameSizes: UInt32 {
		get throws {
			try getProperty(PropertyAddress(kAudioDevicePropertyUsesVariableBufferFrameSizes))
		}
	}

	/// Returns the IO cycle usage
	/// - remark: This corresponds to the property `kAudioDevicePropertyIOCycleUsage`
	public var ioCycleUsage: Float {
		get throws {
			try getProperty(PropertyAddress(kAudioDevicePropertyIOCycleUsage))
		}
	}

	/// Returns the stream configuration
	/// - remark: This corresponds to the property `kAudioDevicePropertyStreamConfiguration`
	public func streamConfiguration(inScope scope: PropertyScope) throws -> AudioBufferListWrapper {
		let property = PropertyAddress(PropertySelector(kAudioDevicePropertyStreamConfiguration), scope: scope)
		let dataSize = try AudioObject.propertyDataSize(objectID: objectID, property: property)
		let mem = UnsafeMutablePointer<UInt8>.allocate(capacity: dataSize)
		do {
			try AudioObject.readPropertyData(objectID: objectID, property: property, into: mem, size: dataSize)
		} catch let error {
			mem.deallocate()
			throw error
		}
		return AudioBufferListWrapper(mem)
	}

	/// Returns the input stream configuration
	/// - remark: This corresponds to the property `kAudioDevicePropertyStreamConfiguration` on `kAudioObjectPropertyScopeInput`
	public var inputStreamConfiguration: AudioBufferListWrapper {
		get throws {
			try streamConfiguration(inScope: .input)
		}
	}

	/// Returns the output stream configuration
	/// - remark: This corresponds to the property `kAudioDevicePropertyStreamConfiguration` on `kAudioObjectPropertyScopeOutput`
	public var outputStreamConfiguration: AudioBufferListWrapper {
		get throws {
			try streamConfiguration(inScope: .output)
		}
	}

	/// Returns IOProc stream usage
	/// - note: This corresponds to the property `kAudioDevicePropertyIOProcStreamUsage`
	/// - parameter ioProc: The desired IOProc
	public func ioProcStreamUsage(_ ioProc: UnsafeMutableRawPointer, inScope scope: PropertyScope) throws -> AudioHardwareIOProcStreamUsageWrapper {
		let property = PropertyAddress(PropertySelector(kAudioDevicePropertyIOProcStreamUsage), scope: scope)
		let dataSize = try AudioObject.propertyDataSize(objectID: objectID, property: property)
		let mem = UnsafeMutablePointer<UInt8>.allocate(capacity: dataSize)
		UnsafeMutableRawPointer(mem).assumingMemoryBound(to: AudioHardwareIOProcStreamUsage.self).pointee.mIOProc = ioProc
		do {
			try AudioObject.readPropertyData(objectID: objectID, property: property, into: mem, size: dataSize)
		} catch let error {
			mem.deallocate()
			throw error
		}
		return AudioHardwareIOProcStreamUsageWrapper(mem)
	}
	/// Sets IOProc stream usage
	/// - note: This corresponds to the property `kAudioDevicePropertyIOProcStreamUsage`
	/// - parameter value: The desired property value
	/// - parameter scope: The desired scope
	public func setIOProcStreamUsage(_ value: UnsafePointer<AudioHardwareIOProcStreamUsage>, inScope scope: PropertyScope) throws {
		let dataSize = AudioHardwareIOProcStreamUsage.sizeInBytes(maximumStreams: Int(value.pointee.mNumberStreams))
		try AudioObject.writePropertyData(objectID: objectID, property: PropertyAddress(PropertySelector(kAudioDevicePropertyIOProcStreamUsage), scope: scope), from: value, size: dataSize)
	}

	/// Returns the actual sample rate
	/// - remark: This corresponds to the property `kAudioDevicePropertyActualSampleRate`
	public var actualSampleRate: Double {
		get throws {
			try getProperty(PropertyAddress(kAudioDevicePropertyActualSampleRate))
		}
	}

	/// Returns the UID of the clock device
	/// - remark: This corresponds to the property `kAudioDevicePropertyClockDevice`
	public var clockDevice: String {
		get throws {
			try getProperty(PropertyAddress(kAudioDevicePropertyClockDevice), type: CFString.self) as String
		}
	}

	/// Returns the workgroup to which the device's IOThread belongs
	/// - remark: This corresponds to the property `kAudioDevicePropertyIOThreadOSWorkgroup`
	@available(macOS 11.0, *)
	public func ioThreadOSWorkgroup(inScope scope: PropertyScope = .global) throws -> WorkGroup {
		var value: Unmanaged<os_workgroup_t>?
		try AudioObject.readPropertyData(objectID: objectID, property: PropertyAddress(PropertySelector(kAudioDevicePropertyIOThreadOSWorkgroup), scope: scope), into: &value)
		return value!.takeRetainedValue() as WorkGroup
	}

	/// Returns `true` if the current process's audio will be zeroed out by the system
	/// - remark: This corresponds to the property `kAudioDevicePropertyProcessMute`
	public func processMute(inScope scope: PropertyScope = .global) throws -> Bool {
		return try getProperty(PropertyAddress(PropertySelector(kAudioDevicePropertyProcessMute), scope: scope), type: UInt32.self) != 0
	}
	/// Sets whether the current process's audio will be zeroed out by the system
	/// - remark: This corresponds to the property `kAudioDevicePropertyProcessMute`
	public func setProcessMute(_ value: Bool, scope: PropertyScope = .global) throws {
		try setProperty(PropertyAddress(PropertySelector(kAudioDevicePropertyProcessMute), scope: scope), to: value ? 1 : 0)
	}
}

// MARK: - Audio Device Properties Implemented by Audio Controls

extension AudioDevice {
	/// Returns `true` if a jack is connected to `element`
	/// - remark: This corresponds to the property `kAudioDevicePropertyJackIsConnected`
	public func jackIsConnected(toElement element: PropertyElement = .main, inScope scope: PropertyScope = .global) throws -> Bool {
		return try getProperty(PropertyAddress(PropertySelector(kAudioDevicePropertyJackIsConnected), scope: scope, element: element), type: UInt32.self) != 0
	}

	// It would be possible to combine the kAudioDevicePropertyVolume* and kAudioDevicePropertyPlayThruVolume* properties
	// in the following methods based on the scope, choosing the kAudioDevicePropertyPlayThruVolume* variants when scope is
	// kAudioObjectPropertyScopePlayThrough and the kAudioDevicePropertyVolume* properties otherwise. However, it's unclear
	// (to me at least) whether kAudioDevicePropertyPlayThruVolumeScalar, for example, could have a meaning in the
	// kAudioObjectPropertyScopePlayThrough scope. If it could then combining the two sets of properties here would not
	// allow the kAudioDevicePropertyVolume* properties to be set in the kAudioObjectPropertyScopePlayThrough scope.
	// For this reason the kAudioDevicePropertyPlayThruVolume* are given their own methods.

	/// Returns the volume scalar for `channel`
	/// - remark: This corresponds to the property `kAudioDevicePropertyVolumeScalar`
	public func volumeScalar(forChannel channel: PropertyElement = .main, inScope scope: PropertyScope = .global) throws -> Float {
		return try getProperty(PropertyAddress(PropertySelector(kAudioDevicePropertyVolumeScalar), scope: scope, element: channel))
	}
	/// Sets the volume scalar for `channel`
	/// - remark: This corresponds to the property `kAudioDevicePropertyVolumeScalar`
	public func setVolumeScalar(_ value: Float, forChannel channel: PropertyElement = .main, inScope scope: PropertyScope = .global) throws {
		return try setProperty(PropertyAddress(PropertySelector(kAudioDevicePropertyVolumeScalar), scope: scope, element: channel), to: value)
	}

	/// Returns the volume in decibels for `channel`
	/// - remark: This corresponds to the property `kAudioDevicePropertyVolumeDecibels`
	public func volumeDecibels(forChannel channel: PropertyElement = .main, inScope scope: PropertyScope = .global) throws -> Float {
		return try getProperty(PropertyAddress(PropertySelector(kAudioDevicePropertyVolumeDecibels), scope: scope, element: channel))
	}
	/// Sets the volume in decibels for `channel`
	/// - remark: This corresponds to the property `kAudioDevicePropertyVolumeDecibels`
	public func setVolumeDecibels(_ value: Float, forChannel channel: PropertyElement = .main, inScope scope: PropertyScope = .global) throws {
		return try setProperty(PropertyAddress(PropertySelector(kAudioDevicePropertyVolumeDecibels), scope: scope, element: channel), to: value)
	}

	/// Returns the volume range in decibels for `channel`
	/// - remark: This corresponds to the property `kAudioDevicePropertyVolumeRangeDecibels`
	public func volumeRangeDecibels(forChannel channel: PropertyElement = .main, inScope scope: PropertyScope = .global) throws -> ClosedRange<Float> {
		let value: AudioValueRange = try getProperty(PropertyAddress(PropertySelector(kAudioDevicePropertyVolumeRangeDecibels), scope: scope, element: channel))
		return Float(value.mMinimum) ... Float(value.mMaximum)
	}

	/// Converts volume `scalar` to decibels and returns the converted value
	/// - remark: This corresponds to the property `kAudioDevicePropertyVolumeScalarToDecibels`
	/// - parameter scalar: The value to convert
	public func convertVolumeToDecibels(fromScalar scalar: Float, forChannel channel: PropertyElement = .main, inScope scope: PropertyScope = .global) throws -> Float {
		return try getProperty(PropertyAddress(PropertySelector(kAudioDevicePropertyVolumeScalarToDecibels), scope: scope, element: channel), initialValue: scalar)
	}

	/// Converts volume `decibels` to scalar and returns the converted value
	/// - remark: This corresponds to the property `kAudioDevicePropertyVolumeDecibelsToScalar`
	/// - parameter decibels: The value to convert
	public func convertVolumeToScalar(fromDecibels decibels: Float, forChannel channel: PropertyElement = .main, inScope scope: PropertyScope = .global) throws -> Float {
		return try getProperty(PropertyAddress(PropertySelector(kAudioDevicePropertyVolumeDecibelsToScalar), scope: scope, element: channel), initialValue: decibels)
	}

	/// Returns the stereo pan
	/// - remark: This corresponds to the property `kAudioDevicePropertyStereoPan`
	public func stereoPan(inScope scope: PropertyScope) throws -> Float {
		return try getProperty(PropertyAddress(PropertySelector(kAudioDevicePropertyStereoPan), scope: scope))
	}
	/// Sets the stereo pan
	/// - remark: This corresponds to the property `kAudioDevicePropertyStereoPan`
	public func setStereoPan(_ value: Float, inScope scope: PropertyScope) throws {
		return try setProperty(PropertyAddress(PropertySelector(kAudioDevicePropertyStereoPan), scope: scope), to: value)
	}

	/// Returns the channels used for stereo panning
	/// - remark: This corresponds to the property `kAudioDevicePropertyStereoPanChannels`
	public func stereoPanChannels(inScope scope: PropertyScope) throws -> (PropertyElement, PropertyElement) {
		let channels = try getProperty(PropertyAddress(PropertySelector(kAudioDevicePropertyStereoPanChannels), scope: scope), elementType: UInt32.self)
		precondition(channels.count == 2)
		return (PropertyElement(channels[0]), PropertyElement(channels[1]))
	}
	/// Sets the channels used for stereo panning
	/// - remark: This corresponds to the property `kAudioDevicePropertyStereoPanChannels`
	public func setStereoPanChannels(_ value: (PropertyElement, PropertyElement), inScope scope: PropertyScope) throws {
		return try setProperty(PropertyAddress(PropertySelector(kAudioDevicePropertyStereoPanChannels), scope: scope), to: [value.0.rawValue, value.1.rawValue])
	}

	/// Returns `true` if `element` is muted
	/// - remark: This corresponds to the property `kAudioDevicePropertyMute`
	public func mute(inScope scope: PropertyScope, onElement element: PropertyElement = .main) throws -> Bool {
		return try getProperty(PropertyAddress(PropertySelector(kAudioDevicePropertyMute), scope: scope, element: element), type: UInt32.self) != 0
	}
	/// Sets whether `element` is muted
	/// - remark: This corresponds to the property `kAudioDevicePropertyMute`
	public func setMute(_ value: Bool, inScope scope: PropertyScope, onElement element: PropertyElement = .main) throws {
		try setProperty(PropertyAddress(PropertySelector(kAudioDevicePropertyMute), scope: scope, element: element), to: UInt32(value ? 1 : 0))
	}

	/// Returns `true` if only `element` is audible
	/// - remark: This corresponds to the property `kAudioDevicePropertySolo`
	public func solo(inScope scope: PropertyScope, onElement element: PropertyElement = .main) throws -> Bool {
		return try getProperty(PropertyAddress(PropertySelector(kAudioDevicePropertySolo), scope: scope, element: element), type: UInt32.self) != 0
	}
	/// Sets whether `element` is audible
	/// - remark: This corresponds to the property `kAudioDevicePropertySolo`
	public func setSolo(_ value: Bool, inScope scope: PropertyScope, onElement element: PropertyElement = .main) throws {
		try setProperty(PropertyAddress(PropertySelector(kAudioDevicePropertySolo), scope: scope, element: element), to: UInt32(value ? 1 : 0))
	}

	/// Returns `true` if phantom power is enabled on `element`
	/// - remark: This corresponds to the property `kAudioDevicePropertyPhantomPower`
	public func phantomPower(inScope scope: PropertyScope, onElement element: PropertyElement = .main) throws -> Bool {
		return try getProperty(PropertyAddress(PropertySelector(kAudioDevicePropertyPhantomPower), scope: scope, element: element), type: UInt32.self) != 0
	}
	/// Sets whether phantom power is enabled on `element`
	/// - remark: This corresponds to the property `kAudioDevicePropertyPhantomPower`
	public func setPhantomPower(_ value: Bool, inScope scope: PropertyScope, onElement element: PropertyElement = .main) throws {
		try setProperty(PropertyAddress(PropertySelector(kAudioDevicePropertyPhantomPower), scope: scope, element: element), to: UInt32(value ? 1 : 0))
	}

	/// Returns `true` if the phase is inverted on `element`
	/// - remark: This corresponds to the property `kAudioDevicePropertyPhaseInvert`
	public func phaseInvert(inScope scope: PropertyScope, onElement element: PropertyElement = .main) throws -> Bool {
		return try getProperty(PropertyAddress(PropertySelector(kAudioDevicePropertyPhaseInvert), scope: scope, element: element), type: UInt32.self) != 0
	}
	/// Sets whether the phase is inverted on `element`
	/// - remark: This corresponds to the property `kAudioDevicePropertyPhaseInvert`
	public func setPhaseInvert(_ value: Bool, inScope scope: PropertyScope, onElement element: PropertyElement = .main) throws {
		try setProperty(PropertyAddress(PropertySelector(kAudioDevicePropertyPhaseInvert), scope: scope, element: element), to: UInt32(value ? 1 : 0))
	}

	/// Returns `true` if the signal exceeded the sample range
	/// - remark: This corresponds to the property `kAudioDevicePropertyClipLight`
	public func clipLight(inScope scope: PropertyScope, onElement element: PropertyElement = .main) throws -> Bool {
		return try getProperty(PropertyAddress(PropertySelector(kAudioDevicePropertyClipLight), scope: scope, element: element), type: UInt32.self) != 0
	}
	/// Sets whether the signal exceeded the sample range
	/// - remark: This corresponds to the property `kAudioDevicePropertyClipLight`
	public func setClipLight(_ value: Bool, inScope scope: PropertyScope, onElement element: PropertyElement = .main) throws {
		try setProperty(PropertyAddress(PropertySelector(kAudioDevicePropertyClipLight), scope: scope, element: element), to: UInt32(value ? 1 : 0))
	}

	/// Returns `true` if talkback is enabled
	/// - remark: This corresponds to the property `kAudioDevicePropertyTalkback`
	public func talkback(inScope scope: PropertyScope, onElement element: PropertyElement = .main) throws -> Bool {
		return try getProperty(PropertyAddress(PropertySelector(kAudioDevicePropertyTalkback), scope: scope, element: element), type: UInt32.self) != 0
	}
	/// Sets whether talkback is enabled
	/// - remark: This corresponds to the property `kAudioDevicePropertyTalkback`
	public func setTalkback(_ value: Bool, inScope scope: PropertyScope, onElement element: PropertyElement = .main) throws {
		try setProperty(PropertyAddress(PropertySelector(kAudioDevicePropertyTalkback), scope: scope, element: element), to: UInt32(value ? 1 : 0))
	}

	/// Returns `true` if listenback is enabled
	/// - remark: This corresponds to the property `kAudioDevicePropertyListenback`
	public func listenback(inScope scope: PropertyScope, onElement element: PropertyElement = .main) throws -> Bool {
		return try getProperty(PropertyAddress(PropertySelector(kAudioDevicePropertyListenback), scope: scope, element: element), type: UInt32.self) != 0
	}
	/// Sets whether listenback is enabled
	/// - remark: This corresponds to the property `kAudioDevicePropertyListenback`
	public func setListenback(_ value: Bool, inScope scope: PropertyScope, onElement element: PropertyElement = .main) throws {
		try setProperty(PropertyAddress(PropertySelector(kAudioDevicePropertyListenback), scope: scope, element: element), to: UInt32(value ? 1 : 0))
	}

	/// Returns the IDs of the selected data sources
	/// - remark: This corresponds to the property `kAudioDevicePropertyDataSource`
	public func dataSource(inScope scope: PropertyScope) throws -> [UInt32] {
		return try getProperty(PropertyAddress(PropertySelector(kAudioDevicePropertyDataSource), scope: scope))
	}
	/// Sets the IDs of the selected data sources
	/// - remark: This corresponds to the property `kAudioDevicePropertyDataSource`
	public func setDataSource(_ value: [UInt32], scope: PropertyScope) throws {
		return try setProperty(PropertyAddress(PropertySelector(kAudioDevicePropertyDataSource), scope: scope), to: value)
	}

	/// Returns the IDs of the available data sources
	/// - remark: This corresponds to the property `kAudioDevicePropertyDataSources`
	public func dataSources(inScope scope: PropertyScope) throws -> [UInt32] {
		return try getProperty(PropertyAddress(PropertySelector(kAudioDevicePropertyDataSources), scope: scope))
	}

	/// Returns the name of `dataSourceID`
	/// - remark: This corresponds to the property `kAudioDevicePropertyDataSourceNameForIDCFString`
	public func nameOfDataSource(_ dataSourceID: UInt32, inScope scope: PropertyScope) throws -> String {
		return try getProperty(PropertyAddress(PropertySelector(kAudioDevicePropertyDataSourceNameForIDCFString), scope: scope), translatingValue: dataSourceID, toType: CFString.self) as String
	}

	/// Returns the kind of `dataSourceID`
	/// - remark: This corresponds to the property `kAudioDevicePropertyDataSourceKindForID`
	public func kindOfDataSource(_ dataSourceID: UInt32, inScope scope: PropertyScope) throws -> UInt32 {
		return try getProperty(PropertyAddress(PropertySelector(kAudioDevicePropertyDataSourceKindForID), scope: scope), translatingValue: dataSourceID)
	}

	// Data source helpers

	/// Returns the available data sources
	/// - remark: This corresponds to the property `kAudioDevicePropertyDataSources`
	public func availableDataSources(inScope scope: PropertyScope) throws -> [DataSource] {
		return try dataSources(inScope: scope).map { DataSource(deviceID: objectID, scope: scope, id: $0) }
	}

	/// Returns the active data sources
	/// - remark: This corresponds to the property `kAudioDevicePropertyDataSource`
	public func activeDataSources(inScope scope: PropertyScope) throws -> [DataSource] {
		return try dataSource(inScope: scope).map { DataSource(deviceID: objectID, scope: scope, id: $0) }
	}

	/// Returns the IDs of the selected clock sources
	/// - remark: This corresponds to the property `kAudioDevicePropertyClockSource`
	public func clockSource(inScope scope: PropertyScope) throws -> [UInt32] {
		return try getProperty(PropertyAddress(PropertySelector(kAudioDevicePropertyClockSource), scope: scope))
	}
	/// Sets the IDs of the selected clock sources
	/// - remark: This corresponds to the property `kAudioDevicePropertyClockSource`
	public func setClockSource(_ value: [UInt32], inScope scope: PropertyScope) throws {
		return try setProperty(PropertyAddress(PropertySelector(kAudioDevicePropertyClockSource), scope: scope), to: value)
	}

	/// Returns the IDs of the available clock sources
	/// - remark: This corresponds to the property `kAudioDevicePropertyClockSources`
	public func clockSources(inScope scope: PropertyScope) throws -> [UInt32] {
		return try getProperty(PropertyAddress(PropertySelector(kAudioDevicePropertyClockSources), scope: scope))
	}

	/// Returns the name of `clockSourceID`
	/// - remark: This corresponds to the property `kAudioDevicePropertyClockSourceNameForIDCFString`
	public func nameOfClockSource(_ clockSourceID: UInt32, inScope scope: PropertyScope) throws -> String {
		return try getProperty(PropertyAddress(PropertySelector(kAudioDevicePropertyClockSourceNameForIDCFString), scope: scope), translatingValue: clockSourceID, toType: CFString.self) as String
	}

	/// Returns the kind of `clockSourceID`
	/// - remark: This corresponds to the property `kAudioDevicePropertyClockSourceKindForID`
	/// - parameter clockSourceID: The desired clock source
	/// - parameter scope: The desired scope
	/// - throws: An error if the property could not be retrieved
	public func kindOfClockSource(_ clockSourceID: UInt32, inScope scope: PropertyScope) throws -> UInt32 {
		return try getProperty(PropertyAddress(PropertySelector(kAudioDevicePropertyClockSourceKindForID), scope: scope), translatingValue: clockSourceID)
	}

	// Clock source helpers

	/// Returns the available clock sources
	/// - remark: This corresponds to the property `kAudioDevicePropertyClockSources`
	public func availableClockSources(inScope scope: PropertyScope) throws -> [ClockSource] {
		return try clockSources(inScope: scope).map { ClockSource(deviceID: objectID, scope: scope, id: $0) }
	}

	/// Returns the active clock sources
	/// - remark: This corresponds to the property `kAudioDevicePropertyClockSource`
	public func activeClockSources(inScope scope: PropertyScope) throws -> [ClockSource] {
		return try clockSource(inScope: scope).map { ClockSource(deviceID: objectID, scope: scope, id: $0) }
	}

	/// Returns `true` if play-through is enabled
	/// - remark: This corresponds to the property `kAudioDevicePropertyPlayThru`
	public func playThrough(onElement element: PropertyElement = .main) throws -> Bool {
		return try getProperty(PropertyAddress(PropertySelector(kAudioDevicePropertyPlayThru), scope: .playThrough, element: element), type: UInt32.self) != 0
	}

	/// Returns `true` if only play-through `element` is audible
	/// - remark: This corresponds to the property `kAudioDevicePropertyPlayThruSolo`
	public func playThroughSolo(onElement element: PropertyElement = .main) throws -> Bool {
		return try getProperty(PropertyAddress(PropertySelector(kAudioDevicePropertyPlayThruSolo), scope: .playThrough, element: element), type: UInt32.self) != 0
	}
	/// Sets whether play-through `element` is audible
	/// - remark: This corresponds to the property `kAudioDevicePropertyPlayThruSolo`
	public func setPlayThroughSolo(_ value: Bool, onElement element: PropertyElement = .main) throws {
		try setProperty(PropertyAddress(PropertySelector(kAudioDevicePropertyPlayThruSolo), scope: .playThrough, element: element), to: UInt32(value ? 1 : 0))
	}

	/// Returns the play-through volume scalar for `channel`
	/// - remark: This corresponds to the property `kAudioDevicePropertyPlayThruVolumeScalar`
	public func playThroughVolumeScalar(forChannel channel: PropertyElement = .main) throws -> Float {
		return try getProperty(PropertyAddress(PropertySelector(kAudioDevicePropertyPlayThruVolumeScalar), scope: .playThrough, element: channel))
	}
	/// Sets the play-through volume scalar for `channel`
	/// - remark: This corresponds to the property `kAudioDevicePropertyPlayThruVolumeScalar`
	public func setPlayThroughVolumeScalar(_ value: Float, forChannel channel: PropertyElement = .main) throws {
		return try setProperty(PropertyAddress(PropertySelector(kAudioDevicePropertyPlayThruVolumeScalar), scope: .playThrough, element: channel), to: value)
	}

	/// Returns the play-through volume in decibels for `channel`
	/// - remark: This corresponds to the property `kAudioDevicePropertyPlayThruVolumeDecibels`
	public func playThroughVolumeDecibels(forChannel channel: PropertyElement = .main) throws -> Float {
		return try getProperty(PropertyAddress(PropertySelector(kAudioDevicePropertyPlayThruVolumeDecibels), scope: .playThrough, element: channel))
	}
	/// Sets the play-through volume in decibels for `channel`
	/// - remark: This corresponds to the property `kAudioDevicePropertyPlayThruVolumeDecibels`
	public func setPlayThroughVolumeDecibels(_ value: Float, forChannel channel: PropertyElement = .main) throws {
		return try setProperty(PropertyAddress(PropertySelector(kAudioDevicePropertyPlayThruVolumeDecibels), scope: .playThrough, element: channel), to: value)
	}

	/// Returns the play-through volume range in decibels for `channel`
	/// - remark: This corresponds to the property `kAudioDevicePropertyPlayThruVolumeRangeDecibels`
	public func playThroughVolumeRangeDecibels(forChannel channel: PropertyElement = .main) throws -> ClosedRange<Float> {
		let value: AudioValueRange = try getProperty(PropertyAddress(PropertySelector(kAudioDevicePropertyPlayThruVolumeRangeDecibels), scope: .playThrough, element: channel))
		return Float(value.mMinimum) ... Float(value.mMaximum)
	}

	/// Converts play-through volume `scalar` to decibels and returns the converted value
	/// - remark: This corresponds to the property `kAudioDevicePropertyPlayThruVolumeScalarToDecibels`
	/// - parameter scalar: The value to convert
	public func convertPlayThroughVolumeToDecibels(fromScalar scalar: Float, forChannel channel: PropertyElement = .main) throws -> Float {
		return try getProperty(PropertyAddress(PropertySelector(kAudioDevicePropertyPlayThruVolumeScalarToDecibels), scope: .playThrough, element: channel), initialValue: scalar)
	}

	/// Converts play-through volume `decibels` to scalar and returns the converted value
	/// - remark: This corresponds to the property `kAudioDevicePropertyPlayThruVolumeDecibelsToScalar`
	/// - parameter decibels: The value to convert
	public func convertPlayThroughVolumeToScalar(fromDecibels decibels: Float, forChannel channel: PropertyElement = .main) throws -> Float {
		return try getProperty(PropertyAddress(PropertySelector(kAudioDevicePropertyPlayThruVolumeDecibelsToScalar), scope: .playThrough, element: channel), initialValue: decibels)
	}

	/// Returns the play-through stereo pan
	/// - remark: This corresponds to the property `kAudioDevicePropertyPlayThruStereoPan`
	public var playThroughStereoPan: Float {
		get throws {
			try getProperty(PropertyAddress(PropertySelector(kAudioDevicePropertyPlayThruStereoPan), scope: .playThrough))
		}
	}
	/// Sets the play-through stereo pan
	/// - remark: This corresponds to the property `kAudioDevicePropertyPlayThruStereoPan`
	public func setPlayThroughStereoPan(_ value: Float) throws {
		return try setProperty(PropertyAddress(PropertySelector(kAudioDevicePropertyPlayThruStereoPan), scope: .playThrough), to: value)
	}

	/// Returns the play-through channels used for stereo panning
	/// - remark: This corresponds to the property `kAudioDevicePropertyPlayThruStereoPanChannels`
	public var playThroughStereoPanChannels: (PropertyElement, PropertyElement) {
		get throws {
			let channels = try getProperty(PropertyAddress(PropertySelector(kAudioDevicePropertyPlayThruStereoPanChannels), scope: .playThrough), elementType: UInt32.self)
			precondition(channels.count == 2)
			return (PropertyElement(channels[0]), PropertyElement(channels[1]))
		}
	}
	/// Sets the play-through channels used for stereo panning
	/// - remark: This corresponds to the property `kAudioDevicePropertyPlayThruStereoPanChannels`
	public func setPlayThroughStereoPanChannels(_ value: (PropertyElement, PropertyElement)) throws {
		return try setProperty(PropertyAddress(PropertySelector(kAudioDevicePropertyPlayThruStereoPanChannels), scope: .playThrough), to: [value.0.rawValue, value.1.rawValue])
	}

	/// Returns the IDs of the selected play-through destinations
	/// - remark: This corresponds to the property `kAudioDevicePropertyPlayThruDestination`
	public var playThroughDestination: [UInt32] {
		get throws {
			try getProperty(PropertyAddress(PropertySelector(kAudioDevicePropertyPlayThruDestination), scope: .playThrough))
		}
	}
	/// Sets the IDs of the selected play-through destinations
	/// - remark: This corresponds to the property `kAudioDevicePropertyPlayThruDestination`
	public func setPlayThroughDestination(_ value: [UInt32]) throws {
		return try setProperty(PropertyAddress(PropertySelector(kAudioDevicePropertyPlayThruDestination), scope: .playThrough), to: value)
	}

	/// Returns the IDs of the available play-through destinations
	/// - remark: This corresponds to the property `kAudioDevicePropertyPlayThruDestinations`
	public var playThroughDestinations: [UInt32] {
		get throws {
			try getProperty(PropertyAddress(PropertySelector(kAudioDevicePropertyPlayThruDestinations), scope: .playThrough))
		}
	}

	/// Returns the name of `playThroughDestinationID`
	/// - remark: This corresponds to the property `kAudioDevicePropertyPlayThruDestinationNameForIDCFString`
	public func nameOfPlayThroughDestination(_ playThroughDestinationID: UInt32) throws -> String {
		return try getProperty(PropertyAddress(PropertySelector(kAudioDevicePropertyPlayThruDestinationNameForIDCFString), scope: .playThrough), translatingValue: playThroughDestinationID, toType: CFString.self) as String
	}

	// Play-through destination helpers

	/// Returns the available play-through destinations
	/// - remark: This corresponds to the property `kAudioDevicePropertyPlayThruDestinations`
	public var availablePlayThroughDestinations: [PlayThroughDestination] {
		get throws {
			try playThroughDestinations.map { PlayThroughDestination(deviceID: objectID, id: $0) }
		}
	}

	/// Returns the selected play-through destinations
	/// - remark: This corresponds to the property `kAudioDevicePropertyPlayThruDestination`
	public var selectedPlayThroughDestinations: [PlayThroughDestination] {
		get throws {
			try playThroughDestination.map { PlayThroughDestination(deviceID: objectID, id: $0) }
		}
	}

	/// Returns the IDs of the selected channel nominal line levels
	/// - remark: This corresponds to the property `kAudioDevicePropertyChannelNominalLineLevel`
	public func channelNominalLineLevel(inScope scope: PropertyScope) throws -> [UInt32] {
		return try getProperty(PropertyAddress(PropertySelector(kAudioDevicePropertyChannelNominalLineLevel), scope: scope))
	}
	/// Sets the IDs of the selected channel nominal line levels
	/// - remark: This corresponds to the property `kAudioDevicePropertyChannelNominalLineLevel`
	public func setChannelNominalLineLevel(_ value: [UInt32], scope: PropertyScope) throws {
		return try setProperty(PropertyAddress(PropertySelector(kAudioDevicePropertyChannelNominalLineLevel), scope: scope), to: value)
	}

	/// Returns the IDs of the available channel nominal line levels
	/// - remark: This corresponds to the property `kAudioDevicePropertyChannelNominalLineLevels`
	public func channelNominalLineLevels(inScope scope: PropertyScope) throws -> [UInt32] {
		return try getProperty(PropertyAddress(PropertySelector(kAudioDevicePropertyChannelNominalLineLevels), scope: scope))
	}

	/// Returns the name of `channelNominalLineLevelID`
	/// - remark: This corresponds to the property `kAudioDevicePropertyChannelNominalLineLevelNameForIDCFString`
	public func nameOfChannelNominalLineLevel(_ channelNominalLineLevelID: UInt32, inScope scope: PropertyScope) throws -> String {
		return try getProperty(PropertyAddress(PropertySelector(kAudioDevicePropertyChannelNominalLineLevelNameForIDCFString), scope: scope), translatingValue: channelNominalLineLevelID, toType: CFString.self) as String
	}

	// Channel nominal line level helpers

	/// Returns the available channel nominal line levels
	/// - remark: This corresponds to the property `kAudioDevicePropertyChannelNominalLineLevels`
	public func availableChannelNominalLineLevels(inScope scope: PropertyScope) throws -> [ChannelNominalLineLevel] {
		return try channelNominalLineLevel(inScope: scope).map { ChannelNominalLineLevel(deviceID: objectID, scope: scope, id: $0) }
	}

	/// Returns the selected channel nominal line levels
	/// - remark: This corresponds to the property `kAudioDevicePropertyChannelNominalLineLevel`
	public func selectedChannelNominalLineLevels(inScope scope: PropertyScope) throws -> [ChannelNominalLineLevel] {
		return try channelNominalLineLevels(inScope: scope).map { ChannelNominalLineLevel(deviceID: objectID, scope: scope, id: $0) }
	}

	/// Returns the IDs of the selected high-pass filter settings
	/// - remark: This corresponds to the property `kAudioDevicePropertyHighPassFilterSetting`
	public func highPassFilterSetting(inScope scope: PropertyScope) throws -> [UInt32] {
		return try getProperty(PropertyAddress(PropertySelector(kAudioDevicePropertyHighPassFilterSetting), scope: scope))
	}
	/// Sets the IDs of the selected high-pass filter settings
	/// - remark: This corresponds to the property `kAudioDevicePropertyHighPassFilterSetting`
	public func setHighPassFilterSetting(_ value: [UInt32], scope: PropertyScope) throws {
		return try setProperty(PropertyAddress(PropertySelector(kAudioDevicePropertyHighPassFilterSetting), scope: scope), to: value)
	}

	/// Returns the IDs of the available high-pass filter settings
	/// - remark: This corresponds to the property `kAudioDevicePropertyHighPassFilterSettings`
	public func highPassFilterSettings(inScope scope: PropertyScope) throws -> [UInt32] {
		return try getProperty(PropertyAddress(PropertySelector(kAudioDevicePropertyHighPassFilterSettings), scope: scope))
	}

	/// Returns the name of `highPassFilterSettingID`
	/// - remark: This corresponds to the property `kAudioDevicePropertyHighPassFilterSettingNameForIDCFString`
	public func nameOfHighPassFilterSetting(_ highPassFilterSettingID: UInt32, inScope scope: PropertyScope) throws -> String {
		return try getProperty(PropertyAddress(PropertySelector(kAudioDevicePropertyHighPassFilterSettingNameForIDCFString), scope: scope), translatingValue: highPassFilterSettingID, toType: CFString.self) as String
	}

	// High-pass filter setting helpers

	/// Returns the available high-pass filter settings
	/// - remark: This corresponds to the property `kAudioDevicePropertyHighPassFilterSettings`
	public func availableHighPassFilterSettings(inScope scope: PropertyScope) throws -> [HighPassFilterSetting] {
		return try highPassFilterSettings(inScope: scope).map { HighPassFilterSetting(deviceID: objectID, scope: scope, id: $0) }
	}

	/// Returns the selected high-pass filter settings
	/// - remark: This corresponds to the property `kAudioDevicePropertyHighPassFilterSetting`
	public func selectedHighPassFilterSettings(inScope scope: PropertyScope) throws -> [HighPassFilterSetting] {
		return try highPassFilterSetting(inScope: scope).map { HighPassFilterSetting(deviceID: objectID, scope: scope, id: $0) }
	}

	/// Returns the LFE volume scalar for `channel`
	/// - remark: This corresponds to the property `kAudioDevicePropertySubVolumeScalar`
	public func subVolumeScalar(forChannel channel: PropertyElement = .main, inScope scope: PropertyScope = .global) throws -> Float {
		return try getProperty(PropertyAddress(PropertySelector(kAudioDevicePropertySubVolumeScalar), scope: scope, element: channel))
	}
	/// Sets the LFE volume scalar for `channel`
	/// - remark: This corresponds to the property `kAudioDevicePropertySubVolumeScalar`
	public func setSubVolumeScalar(_ value: Float, forChannel channel: PropertyElement = .main, inScope scope: PropertyScope = .global) throws {
		return try setProperty(PropertyAddress(PropertySelector(kAudioDevicePropertySubVolumeScalar), scope: scope, element: channel), to: value)
	}

	/// Returns the LFE volume in decibels for `channel`
	/// - remark: This corresponds to the property `kAudioDevicePropertySubVolumeDecibels`
	public func subVolumeDecibels(forChannel channel: PropertyElement = .main, inScope scope: PropertyScope = .global) throws -> Float {
		return try getProperty(PropertyAddress(PropertySelector(kAudioDevicePropertySubVolumeDecibels), scope: scope, element: channel))
	}
	/// Sets the LFE volume in decibels for `channel`
	/// - remark: This corresponds to the property `kAudioDevicePropertySubVolumeDecibels`
	public func setSubVolumeDecibels(_ value: Float, forChannel channel: PropertyElement = .main, inScope scope: PropertyScope = .global) throws {
		return try setProperty(PropertyAddress(PropertySelector(kAudioDevicePropertySubVolumeDecibels), scope: scope, element: channel), to: value)
	}

	/// Returns the LFE volume range in decibels for `channel`
	/// - remark: This corresponds to the property `kAudioDevicePropertySubVolumeRangeDecibels`
	public func subVolumeRangeDecibels(forChannel channel: PropertyElement = .main, inScope scope: PropertyScope = .global) throws -> ClosedRange<Float> {
		let value: AudioValueRange = try getProperty(PropertyAddress(PropertySelector(kAudioDevicePropertySubVolumeRangeDecibels), scope: scope, element: channel))
		return Float(value.mMinimum) ... Float(value.mMaximum)
	}

	/// Converts LFE volume `scalar` to decibels and returns the converted value
	/// - remark: This corresponds to the property `kAudioDevicePropertySubVolumeScalarToDecibels`
	/// - parameter scalar: The value to convert
	public func convertSubVolumeToDecibels(fromScalar scalar: Float, forChannel channel: PropertyElement = .main, inScope scope: PropertyScope = .global) throws -> Float {
		return try getProperty(PropertyAddress(PropertySelector(kAudioDevicePropertySubVolumeScalarToDecibels), scope: scope, element: channel), initialValue: scalar)
	}

	/// Converts LFE volume `decibels` to scalar and returns the converted value
	/// - remark: This corresponds to the property `kAudioDevicePropertySubVolumeDecibelsToScalar`
	/// - parameter decibels: The value to convert
	public func convertSubVolumeToScalar(fromDecibels decibels: Float, forChannel channel: PropertyElement = .main, inScope scope: PropertyScope = .global) throws -> Float {
		return try getProperty(PropertyAddress(PropertySelector(kAudioDevicePropertySubVolumeDecibelsToScalar), scope: scope, element: channel), initialValue: decibels)
	}

	/// Returns `true` if LFE are muted on `element`
	/// - remark: This corresponds to the property `kAudioDevicePropertySubMute`
	public func subMute(inScope scope: PropertyScope, onElement element: PropertyElement = .main) throws -> Bool {
		return try getProperty(PropertyAddress(PropertySelector(kAudioDevicePropertySubMute), scope: scope, element: element), type: UInt32.self) != 0
	}
	/// Sets whether LFE are muted on `element`
	/// - remark: This corresponds to the property `kAudioDevicePropertySubMute`
	public func setSubMute(_ value: Bool, inScope scope: PropertyScope, onElement element: PropertyElement = .main) throws {
		try setProperty(PropertyAddress(PropertySelector(kAudioDevicePropertySubMute), scope: scope, element: element), to: UInt32(value ? 1 : 0))
	}

	/// Returns `true` if voice activity detection is enabled on `element`
	/// - remark: This corresponds to the property `kAudioDevicePropertyVoiceActivityDetectionEnable`
	@available(macOS 14, *)
	public func voiceActivityDetectionEnable(inScope scope: PropertyScope, onElement element: PropertyElement = .main) throws -> Bool {
		return try getProperty(PropertyAddress(PropertySelector(kAudioDevicePropertyVoiceActivityDetectionEnable), scope: scope, element: element), type: UInt32.self) != 0
	}
	/// Sets whether voice activity detection is enabled on `element`
	/// - remark: This corresponds to the property `kAudioDevicePropertyVoiceActivityDetectionEnable`
	@available(macOS 14, *)
	public func setVoiceActivityDetectionEnable(_ value: Bool, inScope scope: PropertyScope, onElement element: PropertyElement = .main) throws {
		try setProperty(PropertyAddress(PropertySelector(kAudioDevicePropertyVoiceActivityDetectionEnable), scope: scope, element: element), to: UInt32(value ? 1 : 0))
	}

	/// Returns `true` if a voice is detected on `element`
	/// - remark: This corresponds to the property `kAudioDevicePropertyVoiceActivityDetectionState`
	@available(macOS 14, *)
	public func voiceActivityDetectionState(inScope scope: PropertyScope, onElement element: PropertyElement = .main) throws -> Bool {
		return try getProperty(PropertyAddress(PropertySelector(kAudioDevicePropertyVoiceActivityDetectionState), scope: scope, element: element), type: UInt32.self) != 0
	}
}

extension AudioDevice {
	/// Returns `true` if `self` has `selector` in `scope` on `element`
	/// - parameter selector: The selector of the desired property
	/// - parameter scope: The desired scope
	/// - parameter element: The desired element
	public func hasSelector(_ selector: AudioObjectSelector<AudioDevice>, inScope scope: PropertyScope = .global, onElement element: PropertyElement = .main) -> Bool {
		return hasProperty(PropertyAddress(PropertySelector(selector.rawValue), scope: scope, element: element))
	}

	/// Returns `true` if `selector` in `scope` on `element` is settable
	/// - parameter selector: The selector of the desired property
	/// - parameter scope: The desired scope
	/// - parameter element: The desired element
	/// - throws: An error if `self` does not have the requested property
	public func isSelectorSettable(_ selector: AudioObjectSelector<AudioDevice>, inScope scope: PropertyScope = .global, onElement element: PropertyElement = .main) throws -> Bool {
		return try isPropertySettable(PropertyAddress(PropertySelector(selector.rawValue), scope: scope, element: element))
	}

	/// Registers `block` to be performed when `selector` in `scope` on `element` changes
	/// - parameter selector: The selector of the desired property
	/// - parameter scope: The desired scope
	/// - parameter element: The desired element
	/// - parameter queue: An optional dispatch queue on which `block` will be invoked.
	/// - parameter block: A closure to invoke when the property changes or `nil` to remove the previous value
	/// - throws: An error if the property listener could not be registered
	public func whenSelectorChanges(_ selector: AudioObjectSelector<AudioDevice>, inScope scope: PropertyScope = .global, onElement element: PropertyElement = .main, on queue: DispatchQueue? = nil, perform block: PropertyChangeNotificationBlock?) throws {
		try whenPropertyChanges(PropertyAddress(PropertySelector(selector.rawValue), scope: scope, element: element), on: queue, perform: block)
	}
}

extension AudioObjectSelector where T == AudioDevice {
	/// The property selector `kAudioDevicePropertyConfigurationApplication`
	public static let configurationApplication = AudioObjectSelector(kAudioDevicePropertyConfigurationApplication)
	/// The property selector `kAudioDevicePropertyDeviceUID`
	public static let deviceUID = AudioObjectSelector(kAudioDevicePropertyDeviceUID)
	/// The property selector `kAudioDevicePropertyModelUID`
	public static let modelUID = AudioObjectSelector(kAudioDevicePropertyModelUID)
	/// The property selector `kAudioDevicePropertyTransportType`
	public static let transportType = AudioObjectSelector(kAudioDevicePropertyTransportType)
	/// The property selector `kAudioDevicePropertyRelatedDevices`
	public static let relatedDevices = AudioObjectSelector(kAudioDevicePropertyRelatedDevices)
	/// The property selector `kAudioDevicePropertyClockDomain`
	public static let clockDomain = AudioObjectSelector(kAudioDevicePropertyClockDomain)
	/// The property selector `kAudioDevicePropertyDeviceIsAlive`
	public static let deviceIsAlive = AudioObjectSelector(kAudioDevicePropertyDeviceIsAlive)
	/// The property selector `kAudioDevicePropertyDeviceIsRunning`
	public static let deviceIsRunning = AudioObjectSelector(kAudioDevicePropertyDeviceIsRunning)
	/// The property selector `kAudioDevicePropertyDeviceCanBeDefaultDevice`
	public static let deviceCanBeDefaultDevice = AudioObjectSelector(kAudioDevicePropertyDeviceCanBeDefaultDevice)
	/// The property selector `kAudioDevicePropertyDeviceCanBeDefaultSystemDevice`
	public static let deviceCanBeDefaultSystemDevice = AudioObjectSelector(kAudioDevicePropertyDeviceCanBeDefaultSystemDevice)
	/// The property selector `kAudioDevicePropertyLatency`
	public static let latency = AudioObjectSelector(kAudioDevicePropertyLatency)
	/// The property selector `kAudioDevicePropertyStreams`
	public static let streams = AudioObjectSelector(kAudioDevicePropertyStreams)
	/// The property selector `kAudioObjectPropertyControlList`
	public static let controlList = AudioObjectSelector(kAudioObjectPropertyControlList)
	/// The property selector `kAudioDevicePropertySafetyOffset`
	public static let safetyOffset = AudioObjectSelector(kAudioDevicePropertySafetyOffset)
	/// The property selector `kAudioDevicePropertyNominalSampleRate`
	public static let nominalSampleRate = AudioObjectSelector(kAudioDevicePropertyNominalSampleRate)
	/// The property selector `kAudioDevicePropertyAvailableNominalSampleRates`
	public static let availableNominalSampleRates = AudioObjectSelector(kAudioDevicePropertyAvailableNominalSampleRates)
	/// The property selector `kAudioDevicePropertyIcon`
	public static let icon = AudioObjectSelector(kAudioDevicePropertyIcon)
	/// The property selector `kAudioDevicePropertyIsHidden`
	public static let isHidden = AudioObjectSelector(kAudioDevicePropertyIsHidden)
	/// The property selector `kAudioDevicePropertyPreferredChannelsForStereo`
	public static let preferredChannelsForStereo = AudioObjectSelector(kAudioDevicePropertyPreferredChannelsForStereo)
	/// The property selector `kAudioDevicePropertyPreferredChannelLayout`
	public static let preferredChannelLayout = AudioObjectSelector(kAudioDevicePropertyPreferredChannelLayout)

	/// The property selector `kAudioDevicePropertyPlugIn`
	public static let plugIn = AudioObjectSelector(kAudioDevicePropertyPlugIn)
	/// The property selector `kAudioDevicePropertyDeviceHasChanged`
	public static let hasChanged = AudioObjectSelector(kAudioDevicePropertyDeviceHasChanged)
	/// The property selector `kAudioDevicePropertyDeviceIsRunningSomewhere`
	public static let isRunningSomewhere = AudioObjectSelector(kAudioDevicePropertyDeviceIsRunningSomewhere)
	/// The property selector `kAudioDeviceProcessorOverload`
	public static let processorOverload = AudioObjectSelector(kAudioDeviceProcessorOverload)
	/// The property selector `kAudioDevicePropertyIOStoppedAbnormally`
	public static let ioStoppedAbornormally = AudioObjectSelector(kAudioDevicePropertyIOStoppedAbnormally)
	/// The property selector `kAudioDevicePropertyHogMode`
	public static let hogMode = AudioObjectSelector(kAudioDevicePropertyHogMode)
	/// The property selector `kAudioDevicePropertyBufferFrameSize`
	public static let bufferFrameSize = AudioObjectSelector(kAudioDevicePropertyBufferFrameSize)
	/// The property selector `kAudioDevicePropertyBufferFrameSizeRange`
	public static let bufferFrameSizeRange = AudioObjectSelector(kAudioDevicePropertyBufferFrameSizeRange)
	/// The property selector `kAudioDevicePropertyUsesVariableBufferFrameSizes`
	public static let usesVariableBufferFrameSizes = AudioObjectSelector(kAudioDevicePropertyUsesVariableBufferFrameSizes)
	/// The property selector `kAudioDevicePropertyIOCycleUsage`
	public static let ioCycleUsage = AudioObjectSelector(kAudioDevicePropertyIOCycleUsage)
	/// The property selector `kAudioDevicePropertyStreamConfiguration`
	public static let streamConfiguration = AudioObjectSelector(kAudioDevicePropertyStreamConfiguration)
	/// The property selector `kAudioDevicePropertyIOProcStreamUsage`
	public static let ioProcStreamUsage = AudioObjectSelector(kAudioDevicePropertyIOProcStreamUsage)
	/// The property selector `kAudioDevicePropertyActualSampleRate`
	public static let actualSampleRate = AudioObjectSelector(kAudioDevicePropertyActualSampleRate)
	/// The property selector `kAudioDevicePropertyClockDevice`
	public static let clockDevice = AudioObjectSelector(kAudioDevicePropertyClockDevice)
	/// The property selector `kAudioDevicePropertyIOThreadOSWorkgroup`
	public static let ioThreadOSWorkgroup = AudioObjectSelector(kAudioDevicePropertyIOThreadOSWorkgroup)
	/// The property selector `kAudioDevicePropertyProcessMute`
	public static let processMute = AudioObjectSelector(kAudioDevicePropertyProcessMute)

	/// The property selector `kAudioDevicePropertyJackIsConnected`
	public static let jackIsConnected = AudioObjectSelector(kAudioDevicePropertyJackIsConnected)
	/// The property selector `kAudioDevicePropertyVolumeScalar`
	public static let volumeScalar = AudioObjectSelector(kAudioDevicePropertyVolumeScalar)
	/// The property selector `kAudioDevicePropertyVolumeDecibels`
	public static let volumeDecibels = AudioObjectSelector(kAudioDevicePropertyVolumeDecibels)
	/// The property selector `kAudioDevicePropertyVolumeRangeDecibels`
	public static let volumeRangeDecibels = AudioObjectSelector(kAudioDevicePropertyVolumeRangeDecibels)
	/// The property selector `kAudioDevicePropertyVolumeScalarToDecibels`
	public static let volumeScalarToDecibels = AudioObjectSelector(kAudioDevicePropertyVolumeScalarToDecibels)
	/// The property selector `kAudioDevicePropertyVolumeDecibelsToScalar`
	public static let volumeDecibelsToScalar = AudioObjectSelector(kAudioDevicePropertyVolumeDecibelsToScalar)
	/// The property selector `kAudioDevicePropertyStereoPan`
	public static let stereoPan = AudioObjectSelector(kAudioDevicePropertyStereoPan)
	/// The property selector `kAudioDevicePropertyStereoPanChannels`
	public static let stereoPanChannels = AudioObjectSelector(kAudioDevicePropertyStereoPanChannels)
	/// The property selector `kAudioDevicePropertyMute`
	public static let mute = AudioObjectSelector(kAudioDevicePropertyMute)
	/// The property selector `kAudioDevicePropertySolo`
	public static let solo = AudioObjectSelector(kAudioDevicePropertySolo)
	/// The property selector `kAudioDevicePropertyPhantomPower`
	public static let phantomPower = AudioObjectSelector(kAudioDevicePropertyPhantomPower)
	/// The property selector `kAudioDevicePropertyPhaseInvert`
	public static let phaseInvert = AudioObjectSelector(kAudioDevicePropertyPhaseInvert)
	/// The property selector `kAudioDevicePropertyClipLight`
	public static let clipLight = AudioObjectSelector(kAudioDevicePropertyClipLight)
	/// The property selector `kAudioDevicePropertyTalkback`
	public static let talkback = AudioObjectSelector(kAudioDevicePropertyTalkback)
	/// The property selector `kAudioDevicePropertyListenback`
	public static let listenback = AudioObjectSelector(kAudioDevicePropertyListenback)
	/// The property selector `kAudioDevicePropertyDataSource`
	public static let dataSource = AudioObjectSelector(kAudioDevicePropertyDataSource)
	/// The property selector `kAudioDevicePropertyDataSources`
	public static let dataSources = AudioObjectSelector(kAudioDevicePropertyDataSources)
	/// The property selector `kAudioDevicePropertyDataSourceNameForIDCFString`
	public static let dataSourceNameForID = AudioObjectSelector(kAudioDevicePropertyDataSourceNameForIDCFString)
	/// The property selector `kAudioDevicePropertyDataSourceKindForID`
	public static let dataSourceKindForID = AudioObjectSelector(kAudioDevicePropertyDataSourceKindForID)
	/// The property selector `kAudioDevicePropertyClockSource`
	public static let clockSource = AudioObjectSelector(kAudioDevicePropertyClockSource)
	/// The property selector `kAudioDevicePropertyClockSources`
	public static let clockSources = AudioObjectSelector(kAudioDevicePropertyClockSources)
	/// The property selector `kAudioDevicePropertyClockSourceNameForIDCFString`
	public static let clockSourceNameForID = AudioObjectSelector(kAudioDevicePropertyClockSourceNameForIDCFString)
	/// The property selector `kAudioDevicePropertyClockSourceKindForID`
	public static let clockSourceKindForID = AudioObjectSelector(kAudioDevicePropertyClockSourceKindForID)
	/// The property selector `kAudioDevicePropertyPlayThru`
	public static let playThru = AudioObjectSelector(kAudioDevicePropertyPlayThru)
	/// The property selector `kAudioDevicePropertyPlayThruSolo`
	public static let playThruSolo = AudioObjectSelector(kAudioDevicePropertyPlayThruSolo)
	/// The property selector `kAudioDevicePropertyPlayThruVolumeScalar`
	public static let playThruVolumeScalar = AudioObjectSelector(kAudioDevicePropertyPlayThruVolumeScalar)
	/// The property selector `kAudioDevicePropertyPlayThruVolumeDecibels`
	public static let playThruVolumeDecibels = AudioObjectSelector(kAudioDevicePropertyPlayThruVolumeDecibels)
	/// The property selector `kAudioDevicePropertyPlayThruVolumeRangeDecibels`
	public static let playThruVolumeRangeDecibels = AudioObjectSelector(kAudioDevicePropertyPlayThruVolumeRangeDecibels)
	/// The property selector `kAudioDevicePropertyPlayThruVolumeScalarToDecibels`
	public static let playThruVolumeScalarToDecibels = AudioObjectSelector(kAudioDevicePropertyPlayThruVolumeScalarToDecibels)
	/// The property selector `kAudioDevicePropertyPlayThruVolumeDecibelsToScalar`
	public static let playThruVolumeDecibelsToScalar = AudioObjectSelector(kAudioDevicePropertyPlayThruVolumeDecibelsToScalar)
	/// The property selector `kAudioDevicePropertyPlayThruStereoPan`
	public static let playThruStereoPan = AudioObjectSelector(kAudioDevicePropertyPlayThruStereoPan)
	/// The property selector `kAudioDevicePropertyPlayThruStereoPanChannels`
	public static let playThruStereoPanChannels = AudioObjectSelector(kAudioDevicePropertyPlayThruStereoPanChannels)
	/// The property selector `kAudioDevicePropertyPlayThruDestination`
	public static let playThruDestination = AudioObjectSelector(kAudioDevicePropertyPlayThruDestination)
	/// The property selector `kAudioDevicePropertyPlayThruDestinations`
	public static let playThruDestinations = AudioObjectSelector(kAudioDevicePropertyPlayThruDestinations)
	/// The property selector `kAudioDevicePropertyPlayThruDestinationNameForIDCFString`
	public static let playThruDestinationNameForID = AudioObjectSelector(kAudioDevicePropertyPlayThruDestinationNameForIDCFString)
	/// The property selector `kAudioDevicePropertyChannelNominalLineLevel`
	public static let channelNominalLineLevel = AudioObjectSelector(kAudioDevicePropertyChannelNominalLineLevel)
	/// The property selector `kAudioDevicePropertyChannelNominalLineLevels`
	public static let channelNominalLineLevels = AudioObjectSelector(kAudioDevicePropertyChannelNominalLineLevels)
	/// The property selector `kAudioDevicePropertyChannelNominalLineLevelNameForIDCFString`
	public static let channelNominalLineLevelNameForID = AudioObjectSelector(kAudioDevicePropertyChannelNominalLineLevelNameForIDCFString)
	/// The property selector `kAudioDevicePropertyHighPassFilterSetting`
	public static let highPassFilterSetting = AudioObjectSelector(kAudioDevicePropertyHighPassFilterSetting)
	/// The property selector `kAudioDevicePropertyHighPassFilterSettings`
	public static let highPassFilterSettings = AudioObjectSelector(kAudioDevicePropertyHighPassFilterSettings)
	/// The property selector `kAudioDevicePropertyHighPassFilterSettingNameForIDCFString`
	public static let highPassFilterSettingNameForID = AudioObjectSelector(kAudioDevicePropertyHighPassFilterSettingNameForIDCFString)
	/// The property selector `kAudioDevicePropertySubVolumeScalar`
	public static let subVolumeScalar = AudioObjectSelector(kAudioDevicePropertySubVolumeScalar)
	/// The property selector `kAudioDevicePropertySubVolumeDecibels`
	public static let subVolumeDecibels = AudioObjectSelector(kAudioDevicePropertySubVolumeDecibels)
	/// The property selector `kAudioDevicePropertySubVolumeRangeDecibels`
	public static let subVolumeRangeDecibels = AudioObjectSelector(kAudioDevicePropertySubVolumeRangeDecibels)
	/// The property selector `kAudioDevicePropertySubVolumeScalarToDecibels`
	public static let subVolumeScalarToDecibels = AudioObjectSelector(kAudioDevicePropertySubVolumeScalarToDecibels)
	/// The property selector `kAudioDevicePropertySubVolumeDecibelsToScalar`
	public static let subVolumeDecibelsToScalar = AudioObjectSelector(kAudioDevicePropertySubVolumeDecibelsToScalar)
	/// The property selector `kAudioDevicePropertySubMute`
	public static let subMute = AudioObjectSelector(kAudioDevicePropertySubMute)
	/// The property selector `kAudioDevicePropertyVoiceActivityDetectionEnable`
	@available(macOS 14, *)
	public static let voiceActivityDetectionEnable = AudioObjectSelector(kAudioDevicePropertyVoiceActivityDetectionEnable)
	/// The property selector `kAudioDevicePropertyVoiceActivityDetectionState`
	@available(macOS 14, *)
	public static let voiceActivityDetectionState = AudioObjectSelector(kAudioDevicePropertyVoiceActivityDetectionState)
}

// MARK: -

/// Creates and returns an initialized `AudioDevice` or subclass.
func makeAudioDevice(_ objectID: AudioObjectID) throws -> AudioDevice {
	precondition(objectID != kAudioObjectUnknown)
	precondition(objectID != kAudioObjectSystemObject)

	let objectClass = try AudioObject.getClass(objectID)

	switch objectClass {
	case kAudioDeviceClassID: 			return AudioDevice(objectID)
	case kAudioAggregateDeviceClassID: 	return AudioAggregateDevice(objectID)
	case kAudioEndPointDeviceClassID:	return AudioEndpointDevice(objectID)
	case kAudioEndPointClassID:			return AudioEndpoint(objectID)
	case kAudioSubDeviceClassID:		return AudioSubdevice(objectID)
	default:
		os_log(.debug, log: audioObjectLog, "Unknown audio device class '%{public}@' for audio object 0x%{public}@", objectClass.fourCC, objectID.hexString)
		return AudioDevice(objectID)
	}
}<|MERGE_RESOLUTION|>--- conflicted
+++ resolved
@@ -12,11 +12,7 @@
 ///
 /// This class has four scopes (`kAudioObjectPropertyScopeGlobal`, `kAudioObjectPropertyScopeInput`, `kAudioObjectPropertyScopeOutput`, and `kAudioObjectPropertyScopePlayThrough`), a main element (`kAudioObjectPropertyElementMain`), and an element for each channel in each stream
 /// - remark: This class correponds to objects with base class `kAudioDeviceClassID`
-<<<<<<< HEAD
-public class AudioDevice: AudioObject, @unchecked Sendable {
-=======
-public class AudioDevice: AudioClockDevice {
->>>>>>> 4a8b743d
+public class AudioDevice: AudioClockDevice, @unchecked Sendable {
 	/// Returns the available audio devices
 	/// - remark: This corresponds to the property`kAudioHardwarePropertyDevices` on `kAudioObjectSystemObject`
 	public static var devices: [AudioDevice] {
