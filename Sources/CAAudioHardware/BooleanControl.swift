--- conflicted
+++ resolved
@@ -10,22 +10,7 @@
 
 /// A HAL audio boolean control object
 /// - remark: This class correponds to objects with base class `kAudioBooleanControlClassID`
-<<<<<<< HEAD
 public class BooleanControl: AudioControl, @unchecked Sendable {
-	// A textual representation of this instance, suitable for debugging.
-	public override var debugDescription: String {
-		do {
-			return "<\(type(of: self)): 0x\(objectID.hexString), (\(try scope), \(try element)), \(try value ? "On" : "Off")>"
-		} catch {
-			return super.debugDescription
-		}
-	}
-}
-
-extension BooleanControl {
-=======
-public class BooleanControl: AudioControl {
->>>>>>> d927963d
 	/// Returns the control's value
 	/// - remark: This corresponds to the property `kAudioBooleanControlPropertyValue`
 	public var value: Bool {
