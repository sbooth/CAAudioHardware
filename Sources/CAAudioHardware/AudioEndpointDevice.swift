--- conflicted
+++ resolved
@@ -9,14 +9,7 @@
 
 /// A HAL audio endpoint device
 /// - remark: This class correponds to objects with base class `kAudioEndPointDeviceClassID`
-<<<<<<< HEAD
 public class AudioEndpointDevice: AudioDevice, @unchecked Sendable {
-}
-
-extension AudioEndpointDevice {
-=======
-public class AudioEndpointDevice: AudioDevice {
->>>>>>> d927963d
 	/// Returns the composition
 	/// - remark: This corresponds to the property `kAudioEndPointDevicePropertyComposition`
 	public var composition: [AnyHashable: Any] {
