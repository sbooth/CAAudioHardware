--- conflicted
+++ resolved
@@ -12,22 +12,7 @@
 ///
 /// This class has a single scope (`kAudioObjectPropertyScopeGlobal`), a main element (`kAudioObjectPropertyElementMain`), and an element for each channel
 /// - remark: This class correponds to objects with base class `kAudioStreamClassID`
-<<<<<<< HEAD
 public class AudioStream: AudioObject, @unchecked Sendable {
-	// A textual representation of this instance, suitable for debugging.
-	public override var debugDescription: String {
-		do {
-			return "<\(type(of: self)): 0x\(objectID.hexString), \(try isActive ? "active" : "inactive"), \(try direction ? "output" : "input"), starting channel = \(try startingChannel), virtual format = \(try virtualFormat.formatDescription), physical format = \(try physicalFormat.formatDescription)>"
-		} catch {
-			return super.debugDescription
-		}
-	}
-}
-
-extension AudioStream {
-=======
-public class AudioStream: AudioObject {
->>>>>>> d927963d
 	/// Returns `true` if the stream is active
 	/// - remark: This corresponds to the property `kAudioStreamPropertyIsActive`
 	public var isActive: Bool {
