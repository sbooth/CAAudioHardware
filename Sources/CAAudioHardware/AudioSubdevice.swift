//
// Copyright © 2020-2024 Stephen F. Booth <me@sbooth.org>
// Part of https://github.com/sbooth/CAAudioHardware
// MIT license
//

import Foundation
import CoreAudio

/// A HAL audio subdevice
/// - remark: This class correponds to objects with base class `kAudioSubDeviceClassID`
public class AudioSubdevice: AudioDevice {
}

extension AudioSubdevice {
	/// Returns the extra latency
	/// - remark: This corresponds to the property `kAudioSubDevicePropertyExtraLatency`
	public func extraLatency() throws -> Double {
		return try getProperty(PropertyAddress(kAudioSubDevicePropertyExtraLatency))
	}

	/// Returns the drift compensation
	/// - remark: This corresponds to the property `kAudioSubDevicePropertyDriftCompensation`
	public func driftCompensation() throws -> Bool {
		return try getProperty(PropertyAddress(kAudioSubDevicePropertyDriftCompensation), type: UInt32.self) != 0
	}
	/// Sets the drift compensation
	/// - remark: This corresponds to the property `kAudioSubDevicePropertyDriftCompensation`
	public func setDriftCompensation(_ value: Bool) throws {
		try setProperty(PropertyAddress(kAudioSubDevicePropertyDriftCompensation), to: UInt32(value ? 1 : 0))
	}

	/// Returns the drift compensation quality
	/// - remark: This corresponds to the property `kAudioSubDevicePropertyDriftCompensationQuality`
	public func driftCompensationQuality() throws -> DriftCompensationQuality {
		return DriftCompensationQuality(try getProperty(PropertyAddress(kAudioSubDevicePropertyDriftCompensationQuality), type: UInt32.self))
	}
	/// Sets the drift compensation quality
	/// - remark: This corresponds to the property `kAudioSubDevicePropertyDriftCompensationQuality`
<<<<<<< HEAD
	public func setDriftCompensationQuality(_ value: UInt32) throws {
		try setProperty(PropertyAddress(kAudioSubDevicePropertyDriftCompensationQuality), to: value)
	}
}

extension AudioSubdevice {
	/// A thin wrapper around a HAL audio subdevice drift compensation quality setting
	public struct DriftCompensationQuality: RawRepresentable, ExpressibleByIntegerLiteral, ExpressibleByStringLiteral, Sendable {
		/// Minimum quality
		@available(macOS 13, *)
		public static let min 		= DriftCompensationQuality(rawValue: kAudioSubDeviceDriftCompensationMinQuality)
//		@available(macOS 14, *)
//		public static let min 		= DriftCompensationQuality(rawValue: kAudioAggregateDriftCompensationMinQuality)
		/// Low quality
		@available(macOS 13, *)
		public static let low 		= DriftCompensationQuality(rawValue: kAudioSubDeviceDriftCompensationLowQuality)
//		@available(macOS 14, *)
//		public static let low 		= DriftCompensationQuality(rawValue: kAudioAggregateDriftCompensationLowQuality)
		/// Medium quality
		@available(macOS 13, *)
		public static let medium 	= DriftCompensationQuality(rawValue: kAudioSubDeviceDriftCompensationMediumQuality)
//		@available(macOS 14, *)
//		public static let medium 	= DriftCompensationQuality(rawValue: kAudioAggregateDriftCompensationMediumQuality)
		/// High quality
		@available(macOS 13, *)
		public static let high 		= DriftCompensationQuality(rawValue: kAudioSubDeviceDriftCompensationHighQuality)
//		@available(macOS 14, *)
//		public static let high 		= DriftCompensationQuality(rawValue: kAudioAggregateDriftCompensationHighQuality)
		/// Maximum quality
		@available(macOS 13, *)
		public static let max 		= DriftCompensationQuality(rawValue: kAudioSubDeviceDriftCompensationMaxQuality)
//		@available(macOS 14, *)
//		public static let max 		= DriftCompensationQuality(rawValue: kAudioAggregateDriftCompensationMaxQuality)

		public let rawValue: UInt32

		public init(rawValue: UInt32) {
			self.rawValue = rawValue
		}

		public init(integerLiteral value: UInt32) {
			self.rawValue = value
		}

		public init(stringLiteral value: StringLiteralType) {
			self.rawValue = value.fourCC
		}
	}
}

extension AudioSubdevice.DriftCompensationQuality: CustomDebugStringConvertible {
	// A textual representation of this instance, suitable for debugging.
	public var debugDescription: String {
		if #available(macOS 13.0, *) {
			switch self.rawValue {
			case kAudioSubDeviceDriftCompensationMinQuality:			return "Minimum (0x\(String(self.rawValue, radix: 16)))"
			case kAudioSubDeviceDriftCompensationLowQuality:			return "Low (0x\(String(self.rawValue, radix: 16)))"
			case kAudioSubDeviceDriftCompensationMediumQuality: 		return "Medium (0x\(String(self.rawValue, radix: 16)))"
			case kAudioSubDeviceDriftCompensationHighQuality:			return "High (0x\(String(self.rawValue, radix: 16)))"
			case kAudioSubDeviceDriftCompensationMaxQuality:			return "Maximum (0x\(String(self.rawValue, radix: 16)))"
			default:													return "\(String(self.rawValue, radix: 16))"
			}
		} else {
			return "\(String(self.rawValue, radix: 16))"
		}
=======
	public func setDriftCompensationQuality(_ value: DriftCompensationQuality) throws {
		try setProperty(PropertyAddress(kAudioSubDevicePropertyDriftCompensationQuality), to: value.rawValue)
>>>>>>> 46f07da1
	}
}

extension AudioSubdevice {
	/// Returns `true` if `self` has `selector` in `scope` on `element`
	/// - parameter selector: The selector of the desired property
	/// - parameter scope: The desired scope
	/// - parameter element: The desired element
	public func hasSelector(_ selector: AudioObjectSelector<AudioSubdevice>, inScope scope: PropertyScope = .global, onElement element: PropertyElement = .main) -> Bool {
		return hasProperty(PropertyAddress(PropertySelector(selector.rawValue), scope: scope, element: element))
	}

	/// Returns `true` if `selector` in `scope` on `element` is settable
	/// - parameter selector: The selector of the desired property
	/// - parameter scope: The desired scope
	/// - parameter element: The desired element
	/// - throws: An error if `self` does not have the requested property
	public func isSelectorSettable(_ selector: AudioObjectSelector<AudioSubdevice>, inScope scope: PropertyScope = .global, onElement element: PropertyElement = .main) throws -> Bool {
		return try isPropertySettable(PropertyAddress(PropertySelector(selector.rawValue), scope: scope, element: element))
	}

	/// Registers `block` to be performed when `selector` in `scope` on `element` changes
	/// - parameter selector: The selector of the desired property
	/// - parameter scope: The desired scope
	/// - parameter element: The desired element
	/// - parameter queue: An optional dispatch queue on which `block` will be invoked.
	/// - parameter block: A closure to invoke when the property changes or `nil` to remove the previous value
	/// - throws: An error if the property listener could not be registered
	public func whenSelectorChanges(_ selector: AudioObjectSelector<AudioSubdevice>, inScope scope: PropertyScope = .global, onElement element: PropertyElement = .main, on queue: DispatchQueue? = nil, perform block: PropertyChangeNotificationBlock?) throws {
		try whenPropertyChanges(PropertyAddress(PropertySelector(selector.rawValue), scope: scope, element: element), on: queue, perform: block)
	}
}

extension AudioObjectSelector where T == AudioSubdevice {
	/// The property selector `kAudioSubDevicePropertyExtraLatency`
	public static let extraLatency = AudioObjectSelector(kAudioSubDevicePropertyExtraLatency)
	/// The property selector `kAudioSubDevicePropertyDriftCompensation`
	public static let driftCompensation = AudioObjectSelector(kAudioSubDevicePropertyDriftCompensation)
	/// The property selector `kAudioSubDevicePropertyDriftCompensationQuality`
	public static let driftCompensationQuality = AudioObjectSelector(kAudioSubDevicePropertyDriftCompensationQuality)
}<|MERGE_RESOLUTION|>--- conflicted
+++ resolved
@@ -35,78 +35,11 @@
 	public func driftCompensationQuality() throws -> DriftCompensationQuality {
 		return DriftCompensationQuality(try getProperty(PropertyAddress(kAudioSubDevicePropertyDriftCompensationQuality), type: UInt32.self))
 	}
+
 	/// Sets the drift compensation quality
 	/// - remark: This corresponds to the property `kAudioSubDevicePropertyDriftCompensationQuality`
-<<<<<<< HEAD
-	public func setDriftCompensationQuality(_ value: UInt32) throws {
-		try setProperty(PropertyAddress(kAudioSubDevicePropertyDriftCompensationQuality), to: value)
-	}
-}
-
-extension AudioSubdevice {
-	/// A thin wrapper around a HAL audio subdevice drift compensation quality setting
-	public struct DriftCompensationQuality: RawRepresentable, ExpressibleByIntegerLiteral, ExpressibleByStringLiteral, Sendable {
-		/// Minimum quality
-		@available(macOS 13, *)
-		public static let min 		= DriftCompensationQuality(rawValue: kAudioSubDeviceDriftCompensationMinQuality)
-//		@available(macOS 14, *)
-//		public static let min 		= DriftCompensationQuality(rawValue: kAudioAggregateDriftCompensationMinQuality)
-		/// Low quality
-		@available(macOS 13, *)
-		public static let low 		= DriftCompensationQuality(rawValue: kAudioSubDeviceDriftCompensationLowQuality)
-//		@available(macOS 14, *)
-//		public static let low 		= DriftCompensationQuality(rawValue: kAudioAggregateDriftCompensationLowQuality)
-		/// Medium quality
-		@available(macOS 13, *)
-		public static let medium 	= DriftCompensationQuality(rawValue: kAudioSubDeviceDriftCompensationMediumQuality)
-//		@available(macOS 14, *)
-//		public static let medium 	= DriftCompensationQuality(rawValue: kAudioAggregateDriftCompensationMediumQuality)
-		/// High quality
-		@available(macOS 13, *)
-		public static let high 		= DriftCompensationQuality(rawValue: kAudioSubDeviceDriftCompensationHighQuality)
-//		@available(macOS 14, *)
-//		public static let high 		= DriftCompensationQuality(rawValue: kAudioAggregateDriftCompensationHighQuality)
-		/// Maximum quality
-		@available(macOS 13, *)
-		public static let max 		= DriftCompensationQuality(rawValue: kAudioSubDeviceDriftCompensationMaxQuality)
-//		@available(macOS 14, *)
-//		public static let max 		= DriftCompensationQuality(rawValue: kAudioAggregateDriftCompensationMaxQuality)
-
-		public let rawValue: UInt32
-
-		public init(rawValue: UInt32) {
-			self.rawValue = rawValue
-		}
-
-		public init(integerLiteral value: UInt32) {
-			self.rawValue = value
-		}
-
-		public init(stringLiteral value: StringLiteralType) {
-			self.rawValue = value.fourCC
-		}
-	}
-}
-
-extension AudioSubdevice.DriftCompensationQuality: CustomDebugStringConvertible {
-	// A textual representation of this instance, suitable for debugging.
-	public var debugDescription: String {
-		if #available(macOS 13.0, *) {
-			switch self.rawValue {
-			case kAudioSubDeviceDriftCompensationMinQuality:			return "Minimum (0x\(String(self.rawValue, radix: 16)))"
-			case kAudioSubDeviceDriftCompensationLowQuality:			return "Low (0x\(String(self.rawValue, radix: 16)))"
-			case kAudioSubDeviceDriftCompensationMediumQuality: 		return "Medium (0x\(String(self.rawValue, radix: 16)))"
-			case kAudioSubDeviceDriftCompensationHighQuality:			return "High (0x\(String(self.rawValue, radix: 16)))"
-			case kAudioSubDeviceDriftCompensationMaxQuality:			return "Maximum (0x\(String(self.rawValue, radix: 16)))"
-			default:													return "\(String(self.rawValue, radix: 16))"
-			}
-		} else {
-			return "\(String(self.rawValue, radix: 16))"
-		}
-=======
 	public func setDriftCompensationQuality(_ value: DriftCompensationQuality) throws {
 		try setProperty(PropertyAddress(kAudioSubDevicePropertyDriftCompensationQuality), to: value.rawValue)
->>>>>>> 46f07da1
 	}
 }
 
