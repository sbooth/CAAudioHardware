//
// Copyright © 2020-2025 Stephen F. Booth <me@sbooth.org>
// Part of https://github.com/sbooth/CAAudioHardware
// MIT license
//

import Foundation
import CoreAudio

/// A HAL audio subdevice
/// - remark: This class correponds to objects with base class `kAudioSubDeviceClassID`
<<<<<<< HEAD
public class AudioSubdevice: AudioDevice, @unchecked Sendable {
}

extension AudioSubdevice {
=======
public class AudioSubdevice: AudioDevice {
>>>>>>> d927963d
	/// Returns the extra latency
	/// - remark: This corresponds to the property `kAudioSubDevicePropertyExtraLatency`
	public var extraLatency: Double {
		get throws {
			try getProperty(PropertyAddress(kAudioSubDevicePropertyExtraLatency))
		}
	}

	/// Returns the drift compensation
	/// - remark: This corresponds to the property `kAudioSubDevicePropertyDriftCompensation`
	public var driftCompensation: Bool {
		get throws {
			try getProperty(PropertyAddress(kAudioSubDevicePropertyDriftCompensation), type: UInt32.self) != 0
		}
	}
	/// Sets the drift compensation
	/// - remark: This corresponds to the property `kAudioSubDevicePropertyDriftCompensation`
	public func setDriftCompensation(_ value: Bool) throws {
		try setProperty(PropertyAddress(kAudioSubDevicePropertyDriftCompensation), to: UInt32(value ? 1 : 0))
	}

	/// Returns the drift compensation quality
	/// - remark: This corresponds to the property `kAudioSubDevicePropertyDriftCompensationQuality`
	public var driftCompensationQuality: DriftCompensationQuality {
		get throws {
			DriftCompensationQuality(try getProperty(PropertyAddress(kAudioSubDevicePropertyDriftCompensationQuality), type: UInt32.self))
		}
	}
	/// Sets the drift compensation quality
	/// - remark: This corresponds to the property `kAudioSubDevicePropertyDriftCompensationQuality`
	public func setDriftCompensationQuality(_ value: DriftCompensationQuality) throws {
		try setProperty(PropertyAddress(kAudioSubDevicePropertyDriftCompensationQuality), to: value.rawValue)
	}
}

extension AudioSubdevice {
	/// Returns `true` if `self` has `selector` in `scope` on `element`
	/// - parameter selector: The selector of the desired property
	/// - parameter scope: The desired scope
	/// - parameter element: The desired element
	public func hasSelector(_ selector: AudioObjectSelector<AudioSubdevice>, inScope scope: PropertyScope = .global, onElement element: PropertyElement = .main) -> Bool {
		return hasProperty(PropertyAddress(PropertySelector(selector.rawValue), scope: scope, element: element))
	}

	/// Returns `true` if `selector` in `scope` on `element` is settable
	/// - parameter selector: The selector of the desired property
	/// - parameter scope: The desired scope
	/// - parameter element: The desired element
	/// - throws: An error if `self` does not have the requested property
	public func isSelectorSettable(_ selector: AudioObjectSelector<AudioSubdevice>, inScope scope: PropertyScope = .global, onElement element: PropertyElement = .main) throws -> Bool {
		return try isPropertySettable(PropertyAddress(PropertySelector(selector.rawValue), scope: scope, element: element))
	}

	/// Registers `block` to be performed when `selector` in `scope` on `element` changes
	/// - parameter selector: The selector of the desired property
	/// - parameter scope: The desired scope
	/// - parameter element: The desired element
	/// - parameter queue: An optional dispatch queue on which `block` will be invoked.
	/// - parameter block: A closure to invoke when the property changes or `nil` to remove the previous value
	/// - throws: An error if the property listener could not be registered
	public func whenSelectorChanges(_ selector: AudioObjectSelector<AudioSubdevice>, inScope scope: PropertyScope = .global, onElement element: PropertyElement = .main, on queue: DispatchQueue? = nil, perform block: PropertyChangeNotificationBlock?) throws {
		try whenPropertyChanges(PropertyAddress(PropertySelector(selector.rawValue), scope: scope, element: element), on: queue, perform: block)
	}
}

extension AudioObjectSelector where T == AudioSubdevice {
	/// The property selector `kAudioSubDevicePropertyExtraLatency`
	public static let extraLatency = AudioObjectSelector(kAudioSubDevicePropertyExtraLatency)
	/// The property selector `kAudioSubDevicePropertyDriftCompensation`
	public static let driftCompensation = AudioObjectSelector(kAudioSubDevicePropertyDriftCompensation)
	/// The property selector `kAudioSubDevicePropertyDriftCompensationQuality`
	public static let driftCompensationQuality = AudioObjectSelector(kAudioSubDevicePropertyDriftCompensationQuality)
}<|MERGE_RESOLUTION|>--- conflicted
+++ resolved
@@ -9,14 +9,7 @@
 
 /// A HAL audio subdevice
 /// - remark: This class correponds to objects with base class `kAudioSubDeviceClassID`
-<<<<<<< HEAD
 public class AudioSubdevice: AudioDevice, @unchecked Sendable {
-}
-
-extension AudioSubdevice {
-=======
-public class AudioSubdevice: AudioDevice {
->>>>>>> d927963d
 	/// Returns the extra latency
 	/// - remark: This corresponds to the property `kAudioSubDevicePropertyExtraLatency`
 	public var extraLatency: Double {
